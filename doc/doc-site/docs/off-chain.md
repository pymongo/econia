# Off-chain interfaces

## Registry events

Econia emits two types of registry events:

| Event                       | Event handle          | Field name                   |
| --------------------------- | --------------------- | ---------------------------- |
| [`MarketRegistrationEvent`] | [`Registry`]          | `market_registration_events` |
| [`RecognizedMarketEvent`]   | [`RecognizedMarkets`] | `recognized_market_events`   |

Event handles for registry events are created via the `@econia` package account, and are stored as fields in `key`-able resources stored under the `@econia` account.
Hence they can be easily queried via the Aptos node [events by event handle API].

## Market events

Econia emits two types of market events:

| Event          | Event handle  | Field name     |
| -------------- | ------------- | -------------- |
| [`MakerEvent`] | [`OrderBook`] | `maker_events` |
| [`TakerEvent`] | [`OrderBook`] | `taker_events` |

Unlike registry event handles, market event handles are created via a resource account, since the `@econia` signature is not available each time a new [`OrderBook`] is permissionlessly initialized.
Each [`OrderBook`] is stored as a table entry in the [`OrderBooks`] map stored under the resource account, such that market events should be queried via the Aptos node [events by creation number API].

:::tip

The signing capability for the resource account is stored under the `@econia` account in a [`SignerCapabilityStore`], such that the account number can be easily queried off chain.

:::

Since the resource account is initialized with an `aptos_framework::account::Account`, event stream creation numbers 0 and 1 are reserved for `coin_register_events` and `key_rotation_events` handles.
Hence, for 1-indexed market id $n$, maker events have creation number $2n$ and taker events have creation number $2n + 1$:

| Market ID | [`MakerEvent`] handle creation number | [`TakerEvent`] handle creation number |
| --------- | ------------------------------------- | ------------------------------------- |
| 1         | 2                                     | 3                                     |
| 2         | 4                                     | 5                                     |
| 10        | 20                                    | 21                                    |
| $n$       | $2n$                                  | $2n + 1$                              |

### Example 1

1. Ace places an ask of size 1 price 1000 via [`place_limit_order_user_entry()`] with restriction [`NO_RESTRICTION`] against an empty book.
    1. Ace's ask posts to the book: `Order{size: 1, price: 1000, user: 0xace, ...}`.
    1. An event is emitted: `MakerEvent{side: ASK, user: 0xace..., type: PLACE, size: 1, price: 1000, ...}`.
1. Bee places a bid of size 2 price 1000, also via [`place_limit_order_user_entry()`] with restriction [`NO_RESTRICTION`].
   Bee's limit order first crosses the spread, matching as a taker buy against Ace's ask and clearing out the book.
   Then the remaining size posts as a bid:
    1. Bee's limit order matches fully against Ace's ask, clearing the book.
    1. An event is emitted: `TakerEvent{side: ASK, maker: 0xace..., size: 1, price: 1000, ...}`.
    1. Bee's remaining order size posts to the book as a bid: `Order{size: 1, price: 1000, user: 0xbee, ...}`.
    1. An event is emitted: `MakerEvent{side: BID, user: 0xbee..., type: PLACE, size: 1, price: 1000, ...}`.

Here, the event stream contains all adequate information for maintaining the order book's depth chart state (e.g. how much size to fill at what price).

### Example 2

1. Ace places an ask of size 1 price 1000 via [`place_limit_order_user_entry()`] with restriction [`NO_RESTRICTION`] against an empty book.
    1. Ace's ask posts to the book: `Order{size: 1, price: 1000, user: 0xace, ...}`.
    1. An event is emitted: `MakerEvent{side: ASK, user: 0xace..., type: PLACE, size: 1, price: 1000, ...}`.
1. A DAO treasury management function autonomously submits a market buy of size 1 price 1000 via [`swap_coins()`], which matches against Ace's order.
    1. The swap buy matches fully against Ace's ask, clearing the book.
    1. An event is emitted: `TakerEvent{side: ASK, maker: 0xace..., size: 1, price: 1000, ...}`.
1. Bee places a bid of size 1 price 1000 via [`place_limit_order_user_entry()`] with restriction [`NO_RESTRICTION`] against an empty book.
    1. Bee's bid posts to the book: `Order{size: 1, price: 1000, user: 0xbee, ...}`.
    1. An event is emitted: `MakerEvent{side: BID, user: 0xbee..., type: PLACE, size: 1, price: 1000, ...}`.

:::note

Ignoring `market_id`, `market_order_id`, and `custodian_id` fields for both event types, this example emits an event stream identical to that of example 1, hence the order book depth chart state is identical at the conclusion of both examples.

:::

### Example 3

1. Ace places an ask of size 1 price 1000 via [`place_limit_order_user_entry()`] with restriction [`NO_RESTRICTION`] against an empty book.
    1. Ace's ask posts to the book: `Order{size: 1, price: 1000, user: 0xace, ...}`.
    1. An event is emitted: `MakerEvent{side: ASK, user: 0xace..., type: PLACE, size: 1, price: 1000, ...}`.
1. A DAO treasury management function autonomously submits a market buy of size 1 price 1000 via [`swap_coins()`], which matches against Ace's order.
    1. The swap buy matches fully against Ace's ask, clearing the book.
    1. An event is emitted: `TakerEvent{side: ASK, maker: 0xace..., size: 1, price: 1000, ...}`.
1. Bee places a bid of size 2 price 1000 via [`place_limit_order_user_entry()`] with restriction [`NO_RESTRICTION`] against an empty book.
    1. Bee's bid posts to the book: `Order{size: 2, price: 1000, user: 0xbee, ...}`.
    1. An event is emitted: `MakerEvent{side: BID, user: 0xbee..., type: PLACE, size: 2, price: 1000, ...}`.
1. Bee changes the size of her order to 1 via [`change_order_size_user()`].
    1. Bee's bid size on the book is updated to: `Order{size: 1, price: 1000, user: 0xbee, ...}`.
    1. An event is emitted: `MakerEvent{side: BID, user: 0xbee..., type: CHANGE, size: 1, price: 1000, ...}`.

:::note

This sequence results in the same final order book depth chart state as in examples 1 and 2, despite a different event stream.

:::


## `move-to-ts` hooks

Econia is designed for use with [Hippo's `move-to-ts` tool], which auto-generates a TypeScript software development kit (SDK) from Move source code.
As such, Econia's Move source code contains assorted  `#[cmd]` attributes on public entry functions and `#[app]` attributes on public getter functions for SDK generation.
Additionally, [`index_orders_sdk()`] contains a `#[query]` attribute for off-chain [`OrderBook`] indexing.

The [`index_orders_sdk()`] function requires the signature of the `@econia` package account, such that malicious actors are unable to invoke the function during run time:
the function is only intended for use during transaction simulation mode (which does not require the private key of `@econia`), via [Hippo's `move-to-ts` tool] `#[query]` interface.
Here, the simulation might fail for a large [`OrderBook`] due to transaction gas limits, and it may be necessary to run a custom node, for example with a high maximum transaction gas limit and a low minimum transaction gas unit price, so the simulation can process the entire data structure.

:::tip

If you are trying to run in simulation mode, see the [welcome page] for the `@econia` package account and public key listings.

:::

## Order book indexing

A suggested method for indexing an [`OrderBook`] in real time involves the [`index_orders_sdk()`] interface and event monitoring:

1. Run [`index_orders_sdk()`] to build up a local copy of an [`OrderBook`].
1. Read and apply all [`MakerEvent`] and [`TakerEvent`] emissions since the index operation.

Alternatively, all [`MakerEvent`] and [`TakerEvent`] emissions since the inception of the market can be applied consecutively.

<<<<<<< HEAD
<!---Alphabetized reference links-->

[events by creation number API]:    https://fullnode.testnet.aptoslabs.com/v1/spec#/operations/get_events_by_creation_number
[events by event handle API]:       https://fullnode.testnet.aptoslabs.com/v1/spec#/operations/get_events_by_event_handle
[Hippo's `move-to-ts` tool]:        https://github.com/hippospace/move-to-ts
[welcome page]:                     welcome.md
[`index_orders_sdk()`]:             https://github.com/econia-labs/econia/tree/main/src/move/econia/doc/market.md#0xc0deb00c_market_index_orders_sdk
[`MakerEvent`]:                     https://github.com/econia-labs/econia/tree/main/src/move/econia/doc/market.md#0xc0deb00c_market_MakerEvent
[`MarketRegistrationEvent`]:        https://github.com/econia-labs/econia/tree/main/src/move/econia/doc/registry.md#0xc0deb00c_registry_MarketRegistrationEvent
[`Move.toml`]:                      https://github.com/econia-labs/econia/tree/main/src/move/econia/Move.toml
[`NO_RESTRICTION`]:                 https://github.com/econia-labs/econia/tree/main/src/move/econia/doc/market.md#0xc0deb00c_market_NO_RESTRICTION
[`OrderBook`]:                      https://github.com/econia-labs/econia/tree/main/src/move/econia/doc/market.md#0xc0deb00c_market_OrderBook
[`OrderBooks`]:                     https://github.com/econia-labs/econia/tree/main/src/move/econia/doc/market.md#0xc0deb00c_market_OrderBooks
[`RecognizedMarketEvent`]:          https://github.com/econia-labs/econia/tree/main/src/move/econia/doc/registry.md#0xc0deb00c_registry_RecognizedMarketEvent
[`RecognizedMarkets`]:              https://github.com/econia-labs/econia/tree/main/src/move/econia/doc/registry.md#0xc0deb00c_registry_RecognizedMarkets
[`Registry`]:                       https://github.com/econia-labs/econia/tree/main/src/move/econia/doc/registry.md#0xc0deb00c_registry_Registry
[`SignerCapabilityStore`]:          https://github.com/econia-labs/econia/tree/main/src/move/econia/doc/resource_account.md#0xc0deb00c_resource_account_SignerCapabilityStore
[`TakerEvent`]:                     https://github.com/econia-labs/econia/tree/main/src/move/econia/doc/market.md#0xc0deb00c_market_TakerEvent
[`change_order_size_user()`]:       https://github.com/econia-labs/econia/tree/main/src/move/econia/doc/market.md#0xc0deb00c_market_change_order_size_user
[`place_limit_order_user_entry()`]: https://github.com/econia-labs/econia/tree/main/src/move/econia/doc/market.md#0xc0deb00c_market_place_limit_order_user_entry
[`swap_coins()`]:                   https://github.com/econia-labs/econia/tree/main/src/move/econia/doc/market.md#0xc0deb00c_market_swap_coins
=======
[events by creation number api]: https://fullnode.testnet.aptoslabs.com/v1/spec#/operations/get_events_by_creation_number
[events by event handle api]: https://fullnode.testnet.aptoslabs.com/v1/spec#/operations/get_events_by_event_handle
[hippo's `move-to-ts` tool]: https://github.com/hippospace/move-to-ts
[welcome page]: welcome.md
[`index_orders_sdk()`]: https://github.com/econia-labs/econia/tree/main/src/move/econia/doc/market.md#0xc0deb00c_market_index_orders_sdk
[`makerevent`]: https://github.com/econia-labs/econia/tree/main/src/move/econia/doc/market.md#0xc0deb00c_market_MakerEvent
[`marketregistrationevent`]: https://github.com/econia-labs/econia/tree/main/src/move/econia/doc/registry.md#0xc0deb00c_registry_MarketRegistrationEvent
[`orderbooks`]: https://github.com/econia-labs/econia/tree/main/src/move/econia/doc/market.md#0xc0deb00c_market_OrderBooks
[`orderbook`]: https://github.com/econia-labs/econia/tree/main/src/move/econia/doc/market.md#0xc0deb00c_market_OrderBook
[`recognizedmarketevent`]: https://github.com/econia-labs/econia/tree/main/src/move/econia/doc/registry.md#0xc0deb00c_registry_RecognizedMarketEvent
[`recognizedmarkets`]: https://github.com/econia-labs/econia/tree/main/src/move/econia/doc/registry.md#0xc0deb00c_registry_RecognizedMarkets
[`registry`]: https://github.com/econia-labs/econia/tree/main/src/move/econia/doc/registry.md#0xc0deb00c_registry_Registry
[`signercapabilitystore`]: https://github.com/econia-labs/econia/tree/main/src/move/econia/doc/resource_account.md#0xc0deb00c_resource_account_SignerCapabilityStore
[`takerevent`]: https://github.com/econia-labs/econia/tree/main/src/move/econia/doc/market.md#0xc0deb00c_market_TakerEvent
>>>>>>> c26f1a2f
<|MERGE_RESOLUTION|>--- conflicted
+++ resolved
@@ -43,29 +43,29 @@
 ### Example 1
 
 1. Ace places an ask of size 1 price 1000 via [`place_limit_order_user_entry()`] with restriction [`NO_RESTRICTION`] against an empty book.
-    1. Ace's ask posts to the book: `Order{size: 1, price: 1000, user: 0xace, ...}`.
-    1. An event is emitted: `MakerEvent{side: ASK, user: 0xace..., type: PLACE, size: 1, price: 1000, ...}`.
+   1. Ace's ask posts to the book: `Order{size: 1, price: 1000, user: 0xace, ...}`.
+   1. An event is emitted: `MakerEvent{side: ASK, user: 0xace..., type: PLACE, size: 1, price: 1000, ...}`.
 1. Bee places a bid of size 2 price 1000, also via [`place_limit_order_user_entry()`] with restriction [`NO_RESTRICTION`].
    Bee's limit order first crosses the spread, matching as a taker buy against Ace's ask and clearing out the book.
    Then the remaining size posts as a bid:
-    1. Bee's limit order matches fully against Ace's ask, clearing the book.
-    1. An event is emitted: `TakerEvent{side: ASK, maker: 0xace..., size: 1, price: 1000, ...}`.
-    1. Bee's remaining order size posts to the book as a bid: `Order{size: 1, price: 1000, user: 0xbee, ...}`.
-    1. An event is emitted: `MakerEvent{side: BID, user: 0xbee..., type: PLACE, size: 1, price: 1000, ...}`.
+   1. Bee's limit order matches fully against Ace's ask, clearing the book.
+   1. An event is emitted: `TakerEvent{side: ASK, maker: 0xace..., size: 1, price: 1000, ...}`.
+   1. Bee's remaining order size posts to the book as a bid: `Order{size: 1, price: 1000, user: 0xbee, ...}`.
+   1. An event is emitted: `MakerEvent{side: BID, user: 0xbee..., type: PLACE, size: 1, price: 1000, ...}`.
 
 Here, the event stream contains all adequate information for maintaining the order book's depth chart state (e.g. how much size to fill at what price).
 
 ### Example 2
 
 1. Ace places an ask of size 1 price 1000 via [`place_limit_order_user_entry()`] with restriction [`NO_RESTRICTION`] against an empty book.
-    1. Ace's ask posts to the book: `Order{size: 1, price: 1000, user: 0xace, ...}`.
-    1. An event is emitted: `MakerEvent{side: ASK, user: 0xace..., type: PLACE, size: 1, price: 1000, ...}`.
+   1. Ace's ask posts to the book: `Order{size: 1, price: 1000, user: 0xace, ...}`.
+   1. An event is emitted: `MakerEvent{side: ASK, user: 0xace..., type: PLACE, size: 1, price: 1000, ...}`.
 1. A DAO treasury management function autonomously submits a market buy of size 1 price 1000 via [`swap_coins()`], which matches against Ace's order.
-    1. The swap buy matches fully against Ace's ask, clearing the book.
-    1. An event is emitted: `TakerEvent{side: ASK, maker: 0xace..., size: 1, price: 1000, ...}`.
+   1. The swap buy matches fully against Ace's ask, clearing the book.
+   1. An event is emitted: `TakerEvent{side: ASK, maker: 0xace..., size: 1, price: 1000, ...}`.
 1. Bee places a bid of size 1 price 1000 via [`place_limit_order_user_entry()`] with restriction [`NO_RESTRICTION`] against an empty book.
-    1. Bee's bid posts to the book: `Order{size: 1, price: 1000, user: 0xbee, ...}`.
-    1. An event is emitted: `MakerEvent{side: BID, user: 0xbee..., type: PLACE, size: 1, price: 1000, ...}`.
+   1. Bee's bid posts to the book: `Order{size: 1, price: 1000, user: 0xbee, ...}`.
+   1. An event is emitted: `MakerEvent{side: BID, user: 0xbee..., type: PLACE, size: 1, price: 1000, ...}`.
 
 :::note
 
@@ -76,24 +76,23 @@
 ### Example 3
 
 1. Ace places an ask of size 1 price 1000 via [`place_limit_order_user_entry()`] with restriction [`NO_RESTRICTION`] against an empty book.
-    1. Ace's ask posts to the book: `Order{size: 1, price: 1000, user: 0xace, ...}`.
-    1. An event is emitted: `MakerEvent{side: ASK, user: 0xace..., type: PLACE, size: 1, price: 1000, ...}`.
+   1. Ace's ask posts to the book: `Order{size: 1, price: 1000, user: 0xace, ...}`.
+   1. An event is emitted: `MakerEvent{side: ASK, user: 0xace..., type: PLACE, size: 1, price: 1000, ...}`.
 1. A DAO treasury management function autonomously submits a market buy of size 1 price 1000 via [`swap_coins()`], which matches against Ace's order.
-    1. The swap buy matches fully against Ace's ask, clearing the book.
-    1. An event is emitted: `TakerEvent{side: ASK, maker: 0xace..., size: 1, price: 1000, ...}`.
+   1. The swap buy matches fully against Ace's ask, clearing the book.
+   1. An event is emitted: `TakerEvent{side: ASK, maker: 0xace..., size: 1, price: 1000, ...}`.
 1. Bee places a bid of size 2 price 1000 via [`place_limit_order_user_entry()`] with restriction [`NO_RESTRICTION`] against an empty book.
-    1. Bee's bid posts to the book: `Order{size: 2, price: 1000, user: 0xbee, ...}`.
-    1. An event is emitted: `MakerEvent{side: BID, user: 0xbee..., type: PLACE, size: 2, price: 1000, ...}`.
+   1. Bee's bid posts to the book: `Order{size: 2, price: 1000, user: 0xbee, ...}`.
+   1. An event is emitted: `MakerEvent{side: BID, user: 0xbee..., type: PLACE, size: 2, price: 1000, ...}`.
 1. Bee changes the size of her order to 1 via [`change_order_size_user()`].
-    1. Bee's bid size on the book is updated to: `Order{size: 1, price: 1000, user: 0xbee, ...}`.
-    1. An event is emitted: `MakerEvent{side: BID, user: 0xbee..., type: CHANGE, size: 1, price: 1000, ...}`.
+   1. Bee's bid size on the book is updated to: `Order{size: 1, price: 1000, user: 0xbee, ...}`.
+   1. An event is emitted: `MakerEvent{side: BID, user: 0xbee..., type: CHANGE, size: 1, price: 1000, ...}`.
 
 :::note
 
 This sequence results in the same final order book depth chart state as in examples 1 and 2, despite a different event stream.
 
 :::
-
 
 ## `move-to-ts` hooks
 
@@ -120,41 +119,21 @@
 
 Alternatively, all [`MakerEvent`] and [`TakerEvent`] emissions since the inception of the market can be applied consecutively.
 
-<<<<<<< HEAD
-<!---Alphabetized reference links-->
-
-[events by creation number API]:    https://fullnode.testnet.aptoslabs.com/v1/spec#/operations/get_events_by_creation_number
-[events by event handle API]:       https://fullnode.testnet.aptoslabs.com/v1/spec#/operations/get_events_by_event_handle
-[Hippo's `move-to-ts` tool]:        https://github.com/hippospace/move-to-ts
-[welcome page]:                     welcome.md
-[`index_orders_sdk()`]:             https://github.com/econia-labs/econia/tree/main/src/move/econia/doc/market.md#0xc0deb00c_market_index_orders_sdk
-[`MakerEvent`]:                     https://github.com/econia-labs/econia/tree/main/src/move/econia/doc/market.md#0xc0deb00c_market_MakerEvent
-[`MarketRegistrationEvent`]:        https://github.com/econia-labs/econia/tree/main/src/move/econia/doc/registry.md#0xc0deb00c_registry_MarketRegistrationEvent
-[`Move.toml`]:                      https://github.com/econia-labs/econia/tree/main/src/move/econia/Move.toml
-[`NO_RESTRICTION`]:                 https://github.com/econia-labs/econia/tree/main/src/move/econia/doc/market.md#0xc0deb00c_market_NO_RESTRICTION
-[`OrderBook`]:                      https://github.com/econia-labs/econia/tree/main/src/move/econia/doc/market.md#0xc0deb00c_market_OrderBook
-[`OrderBooks`]:                     https://github.com/econia-labs/econia/tree/main/src/move/econia/doc/market.md#0xc0deb00c_market_OrderBooks
-[`RecognizedMarketEvent`]:          https://github.com/econia-labs/econia/tree/main/src/move/econia/doc/registry.md#0xc0deb00c_registry_RecognizedMarketEvent
-[`RecognizedMarkets`]:              https://github.com/econia-labs/econia/tree/main/src/move/econia/doc/registry.md#0xc0deb00c_registry_RecognizedMarkets
-[`Registry`]:                       https://github.com/econia-labs/econia/tree/main/src/move/econia/doc/registry.md#0xc0deb00c_registry_Registry
-[`SignerCapabilityStore`]:          https://github.com/econia-labs/econia/tree/main/src/move/econia/doc/resource_account.md#0xc0deb00c_resource_account_SignerCapabilityStore
-[`TakerEvent`]:                     https://github.com/econia-labs/econia/tree/main/src/move/econia/doc/market.md#0xc0deb00c_market_TakerEvent
-[`change_order_size_user()`]:       https://github.com/econia-labs/econia/tree/main/src/move/econia/doc/market.md#0xc0deb00c_market_change_order_size_user
-[`place_limit_order_user_entry()`]: https://github.com/econia-labs/econia/tree/main/src/move/econia/doc/market.md#0xc0deb00c_market_place_limit_order_user_entry
-[`swap_coins()`]:                   https://github.com/econia-labs/econia/tree/main/src/move/econia/doc/market.md#0xc0deb00c_market_swap_coins
-=======
 [events by creation number api]: https://fullnode.testnet.aptoslabs.com/v1/spec#/operations/get_events_by_creation_number
 [events by event handle api]: https://fullnode.testnet.aptoslabs.com/v1/spec#/operations/get_events_by_event_handle
 [hippo's `move-to-ts` tool]: https://github.com/hippospace/move-to-ts
 [welcome page]: welcome.md
+[`change_order_size_user()`]: https://github.com/econia-labs/econia/tree/main/src/move/econia/doc/market.md#0xc0deb00c_market_change_order_size_user
 [`index_orders_sdk()`]: https://github.com/econia-labs/econia/tree/main/src/move/econia/doc/market.md#0xc0deb00c_market_index_orders_sdk
 [`makerevent`]: https://github.com/econia-labs/econia/tree/main/src/move/econia/doc/market.md#0xc0deb00c_market_MakerEvent
 [`marketregistrationevent`]: https://github.com/econia-labs/econia/tree/main/src/move/econia/doc/registry.md#0xc0deb00c_registry_MarketRegistrationEvent
+[`no_restriction`]: https://github.com/econia-labs/econia/tree/main/src/move/econia/doc/market.md#0xc0deb00c_market_NO_RESTRICTION
 [`orderbooks`]: https://github.com/econia-labs/econia/tree/main/src/move/econia/doc/market.md#0xc0deb00c_market_OrderBooks
 [`orderbook`]: https://github.com/econia-labs/econia/tree/main/src/move/econia/doc/market.md#0xc0deb00c_market_OrderBook
+[`place_limit_order_user_entry()`]: https://github.com/econia-labs/econia/tree/main/src/move/econia/doc/market.md#0xc0deb00c_market_place_limit_order_user_entry
 [`recognizedmarketevent`]: https://github.com/econia-labs/econia/tree/main/src/move/econia/doc/registry.md#0xc0deb00c_registry_RecognizedMarketEvent
 [`recognizedmarkets`]: https://github.com/econia-labs/econia/tree/main/src/move/econia/doc/registry.md#0xc0deb00c_registry_RecognizedMarkets
 [`registry`]: https://github.com/econia-labs/econia/tree/main/src/move/econia/doc/registry.md#0xc0deb00c_registry_Registry
 [`signercapabilitystore`]: https://github.com/econia-labs/econia/tree/main/src/move/econia/doc/resource_account.md#0xc0deb00c_resource_account_SignerCapabilityStore
-[`takerevent`]: https://github.com/econia-labs/econia/tree/main/src/move/econia/doc/market.md#0xc0deb00c_market_TakerEvent
->>>>>>> c26f1a2f
+[`swap_coins()`]: https://github.com/econia-labs/econia/tree/main/src/move/econia/doc/market.md#0xc0deb00c_market_swap_coins
+[`takerevent`]: https://github.com/econia-labs/econia/tree/main/src/move/econia/doc/market.md#0xc0deb00c_market_TakerEvent