--- conflicted
+++ resolved
@@ -557,14 +557,9 @@
 * [x] <code><a href="market.md#0xc0deb00c_market_cancel_all_orders">cancel_all_orders</a>()</code>
 * [x] <code><a href="market.md#0xc0deb00c_market_cancel_order">cancel_order</a>()</code>
 * [x] <code><a href="market.md#0xc0deb00c_market_change_order_size">change_order_size</a>()</code>
-<<<<<<< HEAD
-* [x] <code><a href="market.md#0xc0deb00c_market_match">match</a>()</code>
-* [x] <code><a href="market.md#0xc0deb00c_market_place_limit_order">place_limit_order</a>()</code>
-* [ ] <code><a href="market.md#0xc0deb00c_market_place_limit_order_passive_advance">place_limit_order_passive_advance</a>()</code>
-=======
 * [ ] <code><a href="market.md#0xc0deb00c_market_match">match</a>()</code>
 * [ ] <code><a href="market.md#0xc0deb00c_market_place_limit_order">place_limit_order</a>()</code>
->>>>>>> faa1cba5
+* [ ] <code><a href="market.md#0xc0deb00c_market_place_limit_order_passive_advance">place_limit_order_passive_advance</a>()</code>
 * [x] <code><a href="market.md#0xc0deb00c_market_place_market_order">place_market_order</a>()</code>
 * [x] <code><a href="market.md#0xc0deb00c_market_range_check_trade">range_check_trade</a>()</code>
 * [x] <code><a href="market.md#0xc0deb00c_market_swap_between_coinstores">swap_between_coinstores</a>()</code>
@@ -733,7 +728,6 @@
     -  [Expected value testing](#@Expected_value_testing_94)
     -  [Failure testing](#@Failure_testing_95)
 -  [Function `place_limit_order`](#0xc0deb00c_market_place_limit_order)
-<<<<<<< HEAD
     -  [Type Parameters](#@Type_Parameters_96)
     -  [Parameters](#@Parameters_97)
     -  [Returns](#@Returns_98)
@@ -741,78 +735,41 @@
     -  [Emits](#@Emits_100)
     -  [Restrictions](#@Restrictions_101)
     -  [Minimum size](#@Minimum_size_102)
-    -  [Expected value testing](#@Expected_value_testing_103)
-    -  [Failure testing](#@Failure_testing_104)
+    -  [Self matching](#@Self_matching_103)
+    -  [Expected value testing](#@Expected_value_testing_104)
+    -  [Failure testing](#@Failure_testing_105)
 -  [Function `place_limit_order_passive_advance`](#0xc0deb00c_market_place_limit_order_passive_advance)
-    -  [Price calculations](#@Price_calculations_105)
-    -  [Type Parameters](#@Type_Parameters_106)
-    -  [Parameters](#@Parameters_107)
-    -  [Returns](#@Returns_108)
-    -  [Aborts](#@Aborts_109)
+    -  [Price calculations](#@Price_calculations_106)
+    -  [Type Parameters](#@Type_Parameters_107)
+    -  [Parameters](#@Parameters_108)
+    -  [Returns](#@Returns_109)
+    -  [Aborts](#@Aborts_110)
 -  [Function `place_market_order`](#0xc0deb00c_market_place_market_order)
-    -  [Type Parameters](#@Type_Parameters_110)
-    -  [Parameters](#@Parameters_111)
-    -  [Returns](#@Returns_112)
-    -  [Aborts](#@Aborts_113)
-    -  [Expected value testing](#@Expected_value_testing_114)
-    -  [Failure testing](#@Failure_testing_115)
+    -  [Type Parameters](#@Type_Parameters_111)
+    -  [Parameters](#@Parameters_112)
+    -  [Returns](#@Returns_113)
+    -  [Aborts](#@Aborts_114)
+    -  [Expected value testing](#@Expected_value_testing_115)
+    -  [Failure testing](#@Failure_testing_116)
 -  [Function `range_check_trade`](#0xc0deb00c_market_range_check_trade)
-    -  [Terminology](#@Terminology_116)
-    -  [Parameters](#@Parameters_117)
-    -  [Aborts](#@Aborts_118)
-    -  [Failure testing](#@Failure_testing_119)
+    -  [Terminology](#@Terminology_117)
+    -  [Parameters](#@Parameters_118)
+    -  [Aborts](#@Aborts_119)
+    -  [Failure testing](#@Failure_testing_120)
 -  [Function `register_market`](#0xc0deb00c_market_register_market)
-    -  [Type parameters](#@Type_parameters_120)
-    -  [Parameters](#@Parameters_121)
-    -  [Returns](#@Returns_122)
-    -  [Testing](#@Testing_123)
+    -  [Type parameters](#@Type_parameters_121)
+    -  [Parameters](#@Parameters_122)
+    -  [Returns](#@Returns_123)
+    -  [Testing](#@Testing_124)
 -  [Function `swap`](#0xc0deb00c_market_swap)
-    -  [Type Parameters](#@Type_Parameters_124)
-    -  [Parameters](#@Parameters_125)
-    -  [Returns](#@Returns_126)
-    -  [Aborts](#@Aborts_127)
-    -  [Expected value testing](#@Expected_value_testing_128)
-    -  [Failure testing](#@Failure_testing_129)
+    -  [Type Parameters](#@Type_Parameters_125)
+    -  [Parameters](#@Parameters_126)
+    -  [Returns](#@Returns_127)
+    -  [Aborts](#@Aborts_128)
+    -  [Expected value testing](#@Expected_value_testing_129)
+    -  [Failure testing](#@Failure_testing_130)
 -  [Function `index_orders_sdk`](#0xc0deb00c_market_index_orders_sdk)
-    -  [Testing](#@Testing_130)
-=======
-    -  [Type Parameters](#@Type_Parameters_93)
-    -  [Parameters](#@Parameters_94)
-    -  [Returns](#@Returns_95)
-    -  [Aborts](#@Aborts_96)
-    -  [Emits](#@Emits_97)
-    -  [Restrictions](#@Restrictions_98)
-    -  [Minimum size](#@Minimum_size_99)
-    -  [Self matching](#@Self_matching_100)
-    -  [Expected value testing](#@Expected_value_testing_101)
-    -  [Failure testing](#@Failure_testing_102)
--  [Function `place_market_order`](#0xc0deb00c_market_place_market_order)
-    -  [Type Parameters](#@Type_Parameters_103)
-    -  [Parameters](#@Parameters_104)
-    -  [Returns](#@Returns_105)
-    -  [Aborts](#@Aborts_106)
-    -  [Expected value testing](#@Expected_value_testing_107)
-    -  [Failure testing](#@Failure_testing_108)
--  [Function `range_check_trade`](#0xc0deb00c_market_range_check_trade)
-    -  [Terminology](#@Terminology_109)
-    -  [Parameters](#@Parameters_110)
-    -  [Aborts](#@Aborts_111)
-    -  [Failure testing](#@Failure_testing_112)
--  [Function `register_market`](#0xc0deb00c_market_register_market)
-    -  [Type parameters](#@Type_parameters_113)
-    -  [Parameters](#@Parameters_114)
-    -  [Returns](#@Returns_115)
-    -  [Testing](#@Testing_116)
--  [Function `swap`](#0xc0deb00c_market_swap)
-    -  [Type Parameters](#@Type_Parameters_117)
-    -  [Parameters](#@Parameters_118)
-    -  [Returns](#@Returns_119)
-    -  [Aborts](#@Aborts_120)
-    -  [Expected value testing](#@Expected_value_testing_121)
-    -  [Failure testing](#@Failure_testing_122)
--  [Function `index_orders_sdk`](#0xc0deb00c_market_index_orders_sdk)
-    -  [Testing](#@Testing_123)
->>>>>>> faa1cba5
+    -  [Testing](#@Testing_131)
 
 
 <pre><code><b>use</b> <a href="">0x1::account</a>;
@@ -4541,10 +4498,7 @@
 again for the maker portion.
 
 
-<<<<<<< HEAD
-<a name="@Expected_value_testing_103"></a>
-=======
-<a name="@Self_matching_100"></a>
+<a name="@Self_matching_103"></a>
 
 ### Self matching
 
@@ -4555,8 +4509,7 @@
 cancels remaining size without posting as a maker.
 
 
-<a name="@Expected_value_testing_101"></a>
->>>>>>> faa1cba5
+<a name="@Expected_value_testing_104"></a>
 
 ### Expected value testing
 
@@ -4574,11 +4527,7 @@
 * <code>test_place_limit_order_still_crosses_bid()</code>
 
 
-<<<<<<< HEAD
-<a name="@Failure_testing_104"></a>
-=======
-<a name="@Failure_testing_102"></a>
->>>>>>> faa1cba5
+<a name="@Failure_testing_105"></a>
 
 ### Failure testing
 
@@ -4848,7 +4797,7 @@
 range-checked by <code><a href="market.md#0xc0deb00c_market_place_limit_order">place_limit_order</a>()</code>.
 
 
-<a name="@Price_calculations_105"></a>
+<a name="@Price_calculations_106"></a>
 
 ### Price calculations
 
@@ -4860,7 +4809,7 @@
 case.
 
 
-<a name="@Type_Parameters_106"></a>
+<a name="@Type_Parameters_107"></a>
 
 ### Type Parameters
 
@@ -4869,7 +4818,7 @@
 * <code>QuoteType</code>: Same as for <code><a href="market.md#0xc0deb00c_market_match">match</a>()</code>.
 
 
-<a name="@Parameters_107"></a>
+<a name="@Parameters_108"></a>
 
 ### Parameters
 
@@ -4888,7 +4837,7 @@
 advance.
 
 
-<a name="@Returns_108"></a>
+<a name="@Returns_109"></a>
 
 ### Returns
 
@@ -4896,7 +4845,7 @@
 * <code>u128</code>: Market order ID, same as for <code><a href="market.md#0xc0deb00c_market_place_limit_order">place_limit_order</a>()</code>.
 
 
-<a name="@Aborts_109"></a>
+<a name="@Aborts_110"></a>
 
 ### Aborts
 
@@ -5032,11 +4981,7 @@
 Place market order against order book from user market account.
 
 
-<<<<<<< HEAD
-<a name="@Type_Parameters_110"></a>
-=======
-<a name="@Type_Parameters_103"></a>
->>>>>>> faa1cba5
+<a name="@Type_Parameters_111"></a>
 
 ### Type Parameters
 
@@ -5045,11 +4990,7 @@
 * <code>QuoteType</code>: Same as for <code><a href="market.md#0xc0deb00c_market_match">match</a>()</code>.
 
 
-<<<<<<< HEAD
-<a name="@Parameters_111"></a>
-=======
-<a name="@Parameters_104"></a>
->>>>>>> faa1cba5
+<a name="@Parameters_112"></a>
 
 ### Parameters
 
@@ -5071,11 +5012,7 @@
 * <code>self_match_behavior</code>: Same as for <code><a href="market.md#0xc0deb00c_market_match">match</a>()</code>.
 
 
-<<<<<<< HEAD
-<a name="@Returns_112"></a>
-=======
-<a name="@Returns_105"></a>
->>>>>>> faa1cba5
+<a name="@Returns_113"></a>
 
 ### Returns
 
@@ -5085,11 +5022,7 @@
 * <code>u64</code>: Quote coin fees paid, same as for <code><a href="market.md#0xc0deb00c_market_match">match</a>()</code>.
 
 
-<<<<<<< HEAD
-<a name="@Aborts_113"></a>
-=======
-<a name="@Aborts_106"></a>
->>>>>>> faa1cba5
+<a name="@Aborts_114"></a>
 
 ### Aborts
 
@@ -5098,11 +5031,7 @@
 * <code><a href="market.md#0xc0deb00c_market_E_INVALID_QUOTE">E_INVALID_QUOTE</a></code>: Quote asset type is invalid.
 
 
-<<<<<<< HEAD
-<a name="@Expected_value_testing_114"></a>
-=======
-<a name="@Expected_value_testing_107"></a>
->>>>>>> faa1cba5
+<a name="@Expected_value_testing_115"></a>
 
 ### Expected value testing
 
@@ -5113,11 +5042,7 @@
 * <code>test_place_market_order_max_quote_sell_user()</code>
 
 
-<<<<<<< HEAD
-<a name="@Failure_testing_115"></a>
-=======
-<a name="@Failure_testing_108"></a>
->>>>>>> faa1cba5
+<a name="@Failure_testing_116"></a>
 
 ### Failure testing
 
@@ -5224,11 +5149,7 @@
 Should be called before <code><a href="market.md#0xc0deb00c_market_match">match</a>()</code>.
 
 
-<<<<<<< HEAD
-<a name="@Terminology_116"></a>
-=======
-<a name="@Terminology_109"></a>
->>>>>>> faa1cba5
+<a name="@Terminology_117"></a>
 
 ### Terminology
 
@@ -5251,11 +5172,7 @@
 coins, is the same as available amount.
 
 
-<<<<<<< HEAD
-<a name="@Parameters_117"></a>
-=======
-<a name="@Parameters_110"></a>
->>>>>>> faa1cba5
+<a name="@Parameters_118"></a>
 
 ### Parameters
 
@@ -5276,11 +5193,7 @@
 <code><a href="market.md#0xc0deb00c_market_SELL">SELL</a></code>.
 
 
-<<<<<<< HEAD
-<a name="@Aborts_118"></a>
-=======
-<a name="@Aborts_111"></a>
->>>>>>> faa1cba5
+<a name="@Aborts_119"></a>
 
 ### Aborts
 
@@ -5296,11 +5209,7 @@
 * <code><a href="market.md#0xc0deb00c_market_E_NOT_ENOUGH_ASSET_OUT">E_NOT_ENOUGH_ASSET_OUT</a></code>: Not enough asset to trade away.
 
 
-<<<<<<< HEAD
-<a name="@Failure_testing_119"></a>
-=======
-<a name="@Failure_testing_112"></a>
->>>>>>> faa1cba5
+<a name="@Failure_testing_120"></a>
 
 ### Failure testing
 
@@ -5374,11 +5283,7 @@
 size, minimum size, and 32-bit prices.
 
 
-<<<<<<< HEAD
-<a name="@Type_parameters_120"></a>
-=======
-<a name="@Type_parameters_113"></a>
->>>>>>> faa1cba5
+<a name="@Type_parameters_121"></a>
 
 ### Type parameters
 
@@ -5387,11 +5292,7 @@
 * <code>QuoteType</code>: Quote coin type for market.
 
 
-<<<<<<< HEAD
-<a name="@Parameters_121"></a>
-=======
-<a name="@Parameters_114"></a>
->>>>>>> faa1cba5
+<a name="@Parameters_122"></a>
 
 ### Parameters
 
@@ -5405,11 +5306,7 @@
 * <code>underwriter_id</code>: <code><a href="registry.md#0xc0deb00c_registry_MarketInfo">registry::MarketInfo</a>.min_size</code> for market.
 
 
-<<<<<<< HEAD
-<a name="@Returns_122"></a>
-=======
-<a name="@Returns_115"></a>
->>>>>>> faa1cba5
+<a name="@Returns_123"></a>
 
 ### Returns
 
@@ -5417,11 +5314,7 @@
 * <code>u64</code>: Market ID for new market.
 
 
-<<<<<<< HEAD
-<a name="@Testing_123"></a>
-=======
-<a name="@Testing_116"></a>
->>>>>>> faa1cba5
+<a name="@Testing_124"></a>
 
 ### Testing
 
@@ -5486,11 +5379,7 @@
 Match a taker's swap order against order book for given market.
 
 
-<<<<<<< HEAD
-<a name="@Type_Parameters_124"></a>
-=======
-<a name="@Type_Parameters_117"></a>
->>>>>>> faa1cba5
+<a name="@Type_Parameters_125"></a>
 
 ### Type Parameters
 
@@ -5499,11 +5388,7 @@
 * <code>QuoteType</code>: Same as for <code><a href="market.md#0xc0deb00c_market_match">match</a>()</code>.
 
 
-<<<<<<< HEAD
-<a name="@Parameters_125"></a>
-=======
-<a name="@Parameters_118"></a>
->>>>>>> faa1cba5
+<a name="@Parameters_126"></a>
 
 ### Parameters
 
@@ -5523,11 +5408,7 @@
 * <code>quote_coins</code>: Same as for <code><a href="market.md#0xc0deb00c_market_match">match</a>()</code>.
 
 
-<<<<<<< HEAD
-<a name="@Returns_126"></a>
-=======
-<a name="@Returns_119"></a>
->>>>>>> faa1cba5
+<a name="@Returns_127"></a>
 
 ### Returns
 
@@ -5541,11 +5422,7 @@
 * <code>u64</code>: Quote coin fees paid, same as for <code><a href="market.md#0xc0deb00c_market_match">match</a>()</code>.
 
 
-<<<<<<< HEAD
-<a name="@Aborts_127"></a>
-=======
-<a name="@Aborts_120"></a>
->>>>>>> faa1cba5
+<a name="@Aborts_128"></a>
 
 ### Aborts
 
@@ -5556,11 +5433,7 @@
 * <code><a href="market.md#0xc0deb00c_market_E_INVALID_QUOTE">E_INVALID_QUOTE</a></code>: Quote asset type is invalid.
 
 
-<<<<<<< HEAD
-<a name="@Expected_value_testing_128"></a>
-=======
-<a name="@Expected_value_testing_121"></a>
->>>>>>> faa1cba5
+<a name="@Expected_value_testing_129"></a>
 
 ### Expected value testing
 
@@ -5569,11 +5442,7 @@
 <code><a href="market.md#0xc0deb00c_market_swap_generic">swap_generic</a>()</code> testing.
 
 
-<<<<<<< HEAD
-<a name="@Failure_testing_129"></a>
-=======
-<a name="@Failure_testing_122"></a>
->>>>>>> faa1cba5
+<a name="@Failure_testing_130"></a>
 
 ### Failure testing
 
@@ -5662,11 +5531,7 @@
 on the order book.
 
 
-<<<<<<< HEAD
-<a name="@Testing_130"></a>
-=======
-<a name="@Testing_123"></a>
->>>>>>> faa1cba5
+<a name="@Testing_131"></a>
 
 ### Testing
 
