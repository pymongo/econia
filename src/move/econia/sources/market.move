--- conflicted
+++ resolved
@@ -472,14 +472,9 @@
 /// * [x] `cancel_all_orders()`
 /// * [x] `cancel_order()`
 /// * [x] `change_order_size()`
-<<<<<<< HEAD
-/// * [x] `match()`
-/// * [x] `place_limit_order()`
-/// * [ ] `place_limit_order_passive_advance()`
-=======
 /// * [ ] `match()`
 /// * [ ] `place_limit_order()`
->>>>>>> faa1cba5
+/// * [ ] `place_limit_order_passive_advance()`
 /// * [x] `place_market_order()`
 /// * [x] `range_check_trade()`
 /// * [x] `swap_between_coinstores()`
