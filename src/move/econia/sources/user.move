--- conflicted
+++ resolved
@@ -1,10 +1,3 @@
-<<<<<<< HEAD
-/// User-side collateral and book keeping management. For a given
-/// market, a user can register multiple `MarketAccount`s, with each
-/// such market account having a different delegated custodian and a
-/// unique `MarketAccountInfo`. For a given `MarketAccount`, a user has
-/// entries in a `Collateral` map for both base and quote coins.
-=======
 /// User-side book keeping and, optionally, collateral management.
 ///
 /// # Market account custodians
@@ -65,7 +58,6 @@
 ///
 /// ---
 ///
->>>>>>> 45d13bc9
 module econia::user {
 
     // Uses >>>>>>>>>>>>>>>>>>>>>>>>>>>>>>>>>>>>>>>>>>>>>>>>>>>>>>>>>>>>>>>>>>>
@@ -75,12 +67,8 @@
     use econia::critbit::{Self, CritBitTree};
     use econia::open_table;
     use econia::order_id;
-<<<<<<< HEAD
-    use econia::registry;
-=======
     use econia::registry::{Self, CustodianCapability};
     use std::option;
->>>>>>> 45d13bc9
     use std::signer::address_of;
 
     // Uses <<<<<<<<<<<<<<<<<<<<<<<<<<<<<<<<<<<<<<<<<<<<<<<<<<<<<<<<<<<<<<<<<<<
@@ -88,24 +76,11 @@
     // Test-only uses >>>>>>>>>>>>>>>>>>>>>>>>>>>>>>>>>>>>>>>>>>>>>>>>>>>>>>>>>
 
     #[test_only]
-    use aptos_framework::account;
-
-    #[test_only]
-    use econia::capability::get_econia_capability_test;
-
-    #[test_only]
-    use econia::coins::{Self, BC, QC};
-
-    #[test_only]
-<<<<<<< HEAD
-    use econia::registry::{E1, E2};
-=======
     use aptos_framework::account;
     #[test_only]
     use econia::assets::{Self, BC, BG, QC, QG};
     #[test_only]
     use econia::critbit::{u, u_long};
->>>>>>> 45d13bc9
 
     // Test-only uses <<<<<<<<<<<<<<<<<<<<<<<<<<<<<<<<<<<<<<<<<<<<<<<<<<<<<<<<<
 
@@ -119,24 +94,6 @@
         map: open_table::OpenTable<u128, Coin<CoinType>>
     }
 
-<<<<<<< HEAD
-    /// Unique ID describing a market and a delegated custodian
-    struct MarketAccountInfo has copy, drop, store {
-        /// The market that a user is trading on
-        market_info: registry::MarketInfo,
-        /// Serial ID of registered account custodian, set to 0 when
-        /// given account does not have an authorized custodian
-        custodian_id: u64
-    }
-
-    /// Represents a user's open orders and collateral status for a
-    /// given `MarketAccountInfo`
-    struct MarketAccount has store {
-        /// Scale factor for given market, included as a lookup
-        /// optimization for integer-based arithmetic
-        scale_factor: u64,
-        /// Map from order ID to size of order, in base parcels
-=======
     /// Represents a user's open orders and available assets for a given
     /// market account ID
     struct MarketAccount has store {
@@ -164,20 +121,10 @@
         generic_asset_transfer_custodian_id: u64,
         /// Map from order ID to size of outstanding order, measured in
         /// lots lefts to fill
->>>>>>> 45d13bc9
         asks: CritBitTree<u64>,
-        /// Map from order ID to size of order, in base parcels
+        /// Map from order ID to size of outstanding order, measured in
+        /// lots lefts to fill
         bids: CritBitTree<u64>,
-<<<<<<< HEAD
-        /// Total base coins held as collateral
-        base_coins_total: u64,
-        /// Base coins available for withdraw
-        base_coins_available: u64,
-        /// Total quote coins held as collateral
-        quote_coins_total: u64,
-        /// Quote coins available for withdraw
-        quote_coins_available: u64
-=======
         /// Total base asset units held as collateral
         base_total: u64,
         /// Base asset units available for withdraw
@@ -190,7 +137,6 @@
         quote_available: u64,
         /// Amount `quote_total` will increase to if all open asks fill
         quote_ceiling: u64
->>>>>>> 45d13bc9
     }
 
     /// Market account map for all of a user's `MarketAccount`s
@@ -205,32 +151,6 @@
 
     // Error codes >>>>>>>>>>>>>>>>>>>>>>>>>>>>>>>>>>>>>>>>>>>>>>>>>>>>>>>>>>>>
 
-<<<<<<< HEAD
-    /// When no such market has been registered
-    const E_NO_MARKET: u64 = 0;
-    /// When the passed custodian ID is invalid
-    const E_INVALID_CUSTODIAN_ID: u64 = 1;
-    /// When a market account registered for given market account info
-    const E_MARKET_ACCOUNT_REGISTERED: u64 = 2;
-    /// When a collateral transfer does not have specified amount
-    const E_NO_MARKET_ACCOUNT: u64 = 3;
-    /// When not enough collateral
-    const E_NOT_ENOUGH_COLLATERAL: u64 = 4;
-    /// When unauthorized custodian ID
-    const E_UNAUTHORIZED_CUSTODIAN: u64 = 5;
-    /// When user attempts invalid custodian override
-    const E_CUSTODIAN_OVERRIDE: u64 = 6;
-    /// When a user does not a market accounts map
-    const E_NO_MARKET_ACCOUNTS: u64 = 7;
-    /// When an order has no price listed
-    const E_PRICE_0: u64 = 8;
-    /// When an order has no base parcel count listed
-    const E_BASE_PARCELS_0: u64 = 9;
-    /// When a base fill amount would not fit into a `u64`
-    const E_OVERFLOW_BASE: u64 = 10;
-    /// When a quote fill amount would not fit into a `u64`
-    const E_OVERFLOW_QUOTE: u64 = 11;
-=======
     /// When indicated asset is not in the market pair
     const E_NOT_IN_MARKET_PAIR: u64 = 0;
     /// When indicated custodian ID is not registered
@@ -263,7 +183,6 @@
     const E_UNAUTHORIZED_CUSTODIAN: u64 = 14;
     /// When no orders for indicated operation
     const E_NO_ORDERS: u64 = 15;
->>>>>>> 45d13bc9
 
     // Error codes <<<<<<<<<<<<<<<<<<<<<<<<<<<<<<<<<<<<<<<<<<<<<<<<<<<<<<<<<<<<
 
@@ -283,23 +202,10 @@
     const IN: bool = true;
     /// Custodian ID flag for no delegated custodian
     const NO_CUSTODIAN: u64 = 0;
-<<<<<<< HEAD
-    /// Flag for asks side
-    const ASK: bool = true;
-    /// Flag for asks side
-    const BID: bool = false;
-    /// `u64` bitmask with all bits set
-    const HI_64: u64 = 0xffffffffffffffff;
-    /// Flag for inbound coins
-    const IN: bool = true;
-    /// Flag for outbound coins
-    const OUT: bool = false;
-=======
     /// Flag for outbound coins
     const OUT: bool = false;
     /// When both base and quote assets are coins
     const PURE_COIN_PAIR: u64 = 0;
->>>>>>> 45d13bc9
 
     // Constants <<<<<<<<<<<<<<<<<<<<<<<<<<<<<<<<<<<<<<<<<<<<<<<<<<<<<<<<<<<<<<
 
@@ -521,35 +427,6 @@
     // Public entry functions >>>>>>>>>>>>>>>>>>>>>>>>>>>>>>>>>>>>>>>>>>>>>>>>>
 
     #[cmd]
-<<<<<<< HEAD
-    /// For given market and `custodian_id`, deposit `amount` of
-    /// `user`'s coins to their `Collateral`, after withdrawing from
-    /// their `aptos_framework::coin::CoinStore`. See wrapped function
-    /// `deposit_collateral()`.
-    ///
-    /// # Parameters
-    /// * `base`: If `true`, deposit base coins, else quote coins
-    public entry fun deposit_collateral_coinstore<B, Q, E>(
-        user: &signer,
-        custodian_id: u64,
-        base: bool,
-        amount: u64
-    ) acquires Collateral, MarketAccounts {
-        // Get corresponding market account info
-        let market_account_info = market_account_info<B, Q, E>(custodian_id);
-        if (base) // If marked for depositing base coins, use base type
-            deposit_collateral<B>(address_of(user), market_account_info,
-                coin::withdraw<B>(user, amount)) else // Else quote
-            deposit_collateral<Q>(address_of(user), market_account_info,
-                coin::withdraw<Q>(user, amount));
-    }
-
-    #[cmd]
-    /// Register `user` with a `MarketAccount` and `Collateral` entries
-    /// for given market and `custodian_id`. If `custodian_id` is 0,
-    /// register user with an account that only they can manage via a
-    /// signature.
-=======
     /// Transfer `amount` of coins of `CoinType` from `user`'s
     /// `aptos_framework::coin::CoinStore` to their `Collateral` for
     /// market account having `market_id`, `general_custodian_id`, and
@@ -587,64 +464,11 @@
     ///   required for general account authorization, set to
     ///   `NO_CUSTODIAN` if signing user required for authorization on
     ///   market account
->>>>>>> 45d13bc9
     ///
     /// # Abort conditions
     /// * If invalid `custodian_id`
     public entry fun register_market_account<B, Q, E>(
         user: &signer,
-<<<<<<< HEAD
-        custodian_id: u64
-    ) acquires Collateral, MarketAccounts {
-        // Get market info
-        let market_info = registry::market_info<B, Q, E>();
-        // Assert market has already been registered
-        assert!(registry::is_registered(market_info), E_NO_MARKET);
-        // Assert given custodian ID is in bounds
-        assert!(registry::is_valid_custodian_id(custodian_id),
-            E_INVALID_CUSTODIAN_ID);
-        let market_account_info = // Pack market account info
-            MarketAccountInfo{market_info, custodian_id};
-        // Register entry in market accounts map (aborts if already
-        // registered)
-        register_market_accounts_entry(user, market_account_info);
-        // Registry collateral entry for base coin (aborts if already
-        // registered)
-        register_collateral_entry<B>(user, market_account_info);
-        // Registry collateral entry for quote coin (aborts if already
-        // registered)
-        register_collateral_entry<Q>(user, market_account_info);
-    }
-
-    #[cmd]
-    /// For given market, withdraw `amount` of `user`'s coins from their
-    /// `Collateral`, depositing them to their
-    /// `aptos_framework::coin::CoinStore`: base coins if `base` is true
-    /// else quote coins. See wrapped function `withdraw_collateral()`.
-    ///
-    /// # Patch notes
-    /// * Previously allowed for any `custodian_id`, which would
-    ///   inappropriately allow for user to override a custodian. Rather
-    ///   than removing the `custodian_id` parameter, however, the
-    ///   assert statement was instead added so as not to introduce
-    ///   breaking API changes.
-    public entry fun withdraw_collateral_coinstore<B, Q, E>(
-        user: &signer,
-        custodian_id: u64,
-        base: bool,
-        amount: u64
-    ) acquires Collateral, MarketAccounts {
-        // Assert custodian ID indicates no custodian
-        assert!(custodian_id == NO_CUSTODIAN, E_CUSTODIAN_OVERRIDE);
-        // Get corresponding market account info
-        let market_account_info = market_account_info<B, Q, E>(custodian_id);
-        if (base) // If marked for withdrawing base coins, use base type
-            coin::deposit<B>(address_of(user), withdraw_collateral<B>(
-                address_of(user), market_account_info, amount)) else
-            // Else withdraw quote coins from collateral to coinstore
-            coin::deposit<Q>(address_of(user), withdraw_collateral<Q>(
-                address_of(user), market_account_info, amount));
-=======
         market_id: u64,
         general_custodian_id: u64
     ) acquires
@@ -688,817 +512,10 @@
         let coins = withdraw_coins_user<CoinType>(user, market_id, amount);
         // Deposit coins to user's coin store
         coin::deposit<CoinType>(address_of(user), coins);
->>>>>>> 45d13bc9
     }
 
     // Public entry functions <<<<<<<<<<<<<<<<<<<<<<<<<<<<<<<<<<<<<<<<<<<<<<<<<
 
-<<<<<<< HEAD
-    // Public functions >>>>>>>>>>>>>>>>>>>>>>>>>>>>>>>>>>>>>>>>>>>>>>>>>>>>>>>
-
-    /// Add an order to a user's market account, provided an immutable
-    /// reference to an `EconiaCapability`.
-    ///
-    /// # Parameters
-    /// * `user`: Address of corresponding user
-    /// * `custodian_id`: Serial ID of delegated custodian for given
-    ///   market account
-    /// * `side`: `ASK` or `BID`
-    /// * `order_id`: Order ID for given order
-    /// * `base_parcels`: Number of base parcels the order is for
-    /// * `price`: Order price
-    ///
-    /// # Abort conditions
-    /// * If user does not have a `MarketAccounts`
-    /// * If user does not have a corresponding `MarketAccount` for
-    ///   given type arguments and `custodian_id`
-    /// * If user does not have sufficient collateral to cover the order
-    /// * If range checking does not pass per `range_check_order_fills`
-    public fun add_order_internal<B, Q, E>(
-        user: address,
-        custodian_id: u64,
-        side: bool,
-        order_id: u128,
-        base_parcels: u64,
-        price: u64,
-        _econia_capability: &EconiaCapability
-    ) acquires MarketAccounts {
-        // Assert user has a market accounts map
-        assert!(exists<MarketAccounts>(user), E_NO_MARKET_ACCOUNTS);
-        // Declare market account info
-        let market_account_info = market_account_info<B, Q, E>(custodian_id);
-        // Borrow mutable reference to market accounts map
-        let market_accounts_map =
-            &mut borrow_global_mut<MarketAccounts>(user).map;
-        // Assert user has market account for given market info
-        assert!(open_table::contains(market_accounts_map, market_account_info),
-            E_NO_MARKET_ACCOUNT);
-        // Borrow mutable reference to corresponding market account
-        let market_account =
-            open_table::borrow_mut(market_accounts_map, market_account_info);
-        // Get base and quote subunits required to fill order
-        let (base_to_fill, quote_to_fill) = range_check_order_fills(
-            market_account.scale_factor, base_parcels, price);
-        // Get mutable reference to corresponding tree, mutable
-        // reference to corresponding coins available field, and
-        // coins required for lockup based on given side
-        let (tree_ref_mut, coins_available_ref_mut, coins_required) =
-            if (side == ASK) (
-                &mut market_account.asks,
-                &mut market_account.base_coins_available,
-                base_to_fill
-            ) else (
-                &mut market_account.bids,
-                &mut market_account.quote_coins_available,
-                quote_to_fill
-            );
-        // Assert user has enough collateral to place the order
-        assert!(coins_required <= *coins_available_ref_mut,
-            E_NOT_ENOUGH_COLLATERAL);
-        // Decrement available coin amount
-        *coins_available_ref_mut = *coins_available_ref_mut - coins_required;
-        // Add order to corresponding tree
-        critbit::insert(tree_ref_mut, order_id, base_parcels);
-    }
-
-    /// Deposit `coins` to `user`'s `Collateral` for given
-    /// `market_account_info`.
-    ///
-    /// # Abort conditions
-    /// * If `CoinType` is neither base nor quote for market account
-    /// * If `user` does not have corresponding market account
-    ///   registered
-    public fun deposit_collateral<CoinType>(
-        user: address,
-        market_account_info: MarketAccountInfo,
-        coins: coin::Coin<CoinType>
-    ) acquires Collateral, MarketAccounts {
-        // Assert market account registered for market account info
-        assert!(exists_market_account(market_account_info, user),
-            E_NO_MARKET_ACCOUNT);
-        // Borrow mutable reference to market accounts map
-        let market_accounts_map =
-            &mut borrow_global_mut<MarketAccounts>(user).map;
-        // Borrow mutable reference to total coins held as collateral,
-        // and mutable reference to amount of coins available for
-        // withdraw (aborts if coin type is neither base nor quote for
-        // given market account)
-        let (coins_total_ref_mut, coins_available_ref_mut) =
-            borrow_coin_counts_mut<CoinType>(market_accounts_map,
-                market_account_info);
-        *coins_total_ref_mut = // Increment total coin count
-            *coins_total_ref_mut + coin::value(&coins);
-        *coins_available_ref_mut = // Increment available coin count
-            *coins_available_ref_mut + coin::value(&coins);
-        // Borrow mutable reference to collateral map
-        let collateral_map =
-            &mut borrow_global_mut<Collateral<CoinType>>(user).map;
-        // Borrow mutable reference to collateral for market account
-        let collateral =
-            open_table::borrow_mut(collateral_map, market_account_info);
-        // Merge coins into market account collateral
-        coin::merge(collateral, coins);
-    }
-
-    /// Fill a user's order, routing collateral accordingly.
-    ///
-    /// Only to be called by the matching engine, which has already
-    /// calculated the corresponding amount of collateral to route. If
-    /// the matching engine gets to this stage, then it is assumed that
-    /// given user has the indicated open order and appropriate
-    /// collateral to fill it. Hence no error checking.
-    ///
-    /// # Parameters
-    /// * `user`: Address of corresponding user
-    /// * `custodian_id`: Serial ID of delegated custodian for given
-    ///   market account
-    /// * `side`: `ASK` or `BID`
-    /// * `order_id`: Order ID for given order
-    /// * `complete_fill`: If `true`, the order is completely filled
-    /// * `base_parcels_filled`: Number of base parcels filled
-    /// * `base_coins_ref_mut`: Mutable reference to base coins passing
-    ///   through the matching engine
-    /// * `quote_coins_ref_mut`: Mutable reference to quote coins
-    ///   passing through the matching engine
-    /// * `base_to_route`: If `side` is `ASK`, number of base coins to
-    ///   route from `user` to `base_coins_ref_mut`, else from
-    ///   `base_coins_ref_mut` to `user`
-    /// * `quote_to_route`: If `side` is `ASK`, number of quote coins to
-    ///   route from `quote_coins_ref_mut` to `user`, else from `user`
-    ///   to `quote_coins_ref_mut`
-    public fun fill_order_internal<B, Q, E>(
-        user: address,
-        custodian_id: u64,
-        side: bool,
-        order_id: u128,
-        complete_fill: bool,
-        base_parcels_filled: u64,
-        base_coins_ref_mut: &mut coin::Coin<B>,
-        quote_coins_ref_mut: &mut coin::Coin<Q>,
-        base_to_route: u64,
-        quote_to_route: u64,
-        _econia_capability: &EconiaCapability
-    ) acquires Collateral, MarketAccounts {
-        // Get market account info
-        let market_account_info = market_account_info<B, Q, E>(custodian_id);
-        // Update user's market account
-        fill_order_update_market_account(user, market_account_info, side,
-            order_id, complete_fill, base_parcels_filled, base_to_route,
-            quote_to_route);
-        // Route collateral accordingly
-        fill_order_route_collateral<B, Q>(user, market_account_info, side,
-            base_coins_ref_mut, quote_coins_ref_mut, base_to_route,
-            quote_to_route);
-    }
-
-    /// Get a `MarketInfo` for type arguments, pack with `custodian_id`
-    /// into a `MarketAccountInfo` and return
-    public fun market_account_info<B, Q, E>(
-        custodian_id: u64
-    ): MarketAccountInfo {
-        MarketAccountInfo{
-            market_info: registry::market_info<B, Q, E>(),
-            custodian_id
-        }
-    }
-
-    /// Remove an order from a user's market account, provided an
-    /// immutable reference to an `EconiaCapability`.
-    ///
-    /// # Parameters
-    /// * `user`: Address of corresponding user
-    /// * `custodian_id`: Serial ID of delegated custodian for given
-    ///   market account
-    /// * `side`: `ASK` or `BID`
-    /// * `order_id`: Order ID for given order
-    ///
-    /// # Assumes
-    /// * That order has already been cancelled from the order book, and
-    ///   as such that user necessarily has an open order as specified:
-    ///   if an order has been cancelled from the book, then it had to
-    ///   have been placed on the book, which means that the
-    ///   corresponding user successfully placed it to begin with.
-    public fun remove_order_internal<B, Q, E>(
-        user: address,
-        custodian_id: u64,
-        side: bool,
-        order_id: u128,
-        _econia_capability: &EconiaCapability
-    ) acquires MarketAccounts {
-        // Declare market account info
-        let market_account_info = market_account_info<B, Q, E>(custodian_id);
-        // Borrow mutable reference to market accounts map
-        let market_accounts_map =
-            &mut borrow_global_mut<MarketAccounts>(user).map;
-        // Borrow mutable reference to corresponding market account
-        let market_account =
-            open_table::borrow_mut(market_accounts_map, market_account_info);
-        // Get mutable reference to corresponding tree, mutable
-        // reference to corresponding coins available field, and
-        // base parcel multiplier based on given side
-        let (tree_ref_mut, coins_available_ref_mut, base_parcel_multiplier) =
-            if (side == ASK) (
-                &mut market_account.asks,
-                &mut market_account.base_coins_available,
-                market_account.scale_factor
-            ) else (
-                &mut market_account.bids,
-                &mut market_account.quote_coins_available,
-                order_id::price(order_id)
-            );
-        // Pop order from corresponding tree, storing number of base
-        // parcels it specified
-        let base_parcels = critbit::pop(tree_ref_mut, order_id);
-        // Calculate number of coins unlocked by order cancellation
-        let coins_unlocked = base_parcels * base_parcel_multiplier;
-        // Increment available coin amount
-        *coins_available_ref_mut = *coins_available_ref_mut + coins_unlocked;
-    }
-
-    /// Withdraw `amount` of `Coin` having `CoinType` from `Collateral`
-    /// entry corresponding to `market_account_info`, then return it.
-    /// Requires a reference to a `registry::CustodianCapability` for
-    /// authorization, and aborts if custodian serial ID does not
-    /// correspond to that specified in `market_account_info`.
-    public fun withdraw_collateral_custodian<CoinType>(
-        user: address,
-        market_account_info: MarketAccountInfo,
-        amount: u64,
-        custodian_capability_ref: &registry::CustodianCapability,
-    ): coin::Coin<CoinType>
-    acquires Collateral, MarketAccounts {
-        // Assert serial custodian ID from capability matches ID from
-        // market account info
-        assert!(registry::custodian_id(custodian_capability_ref) ==
-            market_account_info.custodian_id, E_UNAUTHORIZED_CUSTODIAN);
-        // Withdraw collateral from user's market account
-        withdraw_collateral<CoinType>(user, market_account_info, amount)
-    }
-
-    /// Withdraw `amount` of `Coin` having `CoinType` from `Collateral`
-    /// entry corresponding to `market_account_info`, then return it.
-    /// Reserved for internal cross-module clls, and requires a
-    /// reference to an `EconiaCapability`.
-    public fun withdraw_collateral_internal<CoinType>(
-        user: address,
-        market_account_info: MarketAccountInfo,
-        amount: u64,
-        _econia_capability: &EconiaCapability
-    ): coin::Coin<CoinType>
-    acquires Collateral, MarketAccounts {
-        // Withdraw collateral from user's market account
-        withdraw_collateral<CoinType>(user, market_account_info, amount)
-    }
-
-    /// Withdraw `amount` of `Coin` having `CoinType` from `Collateral`
-    /// entry corresponding to `market_account_info`, then return it.
-    /// Aborts if custodian serial ID for given market account is not 0.
-    public fun withdraw_collateral_user<CoinType>(
-        user: &signer,
-        market_account_info: MarketAccountInfo,
-        amount: u64,
-    ): coin::Coin<CoinType>
-    acquires Collateral, MarketAccounts {
-        // Assert user is not trying to override delegated custody
-        assert!(market_account_info.custodian_id == NO_CUSTODIAN,
-            E_CUSTODIAN_OVERRIDE);
-        // Withdraw collateral from user's market account
-        withdraw_collateral<CoinType>(
-            address_of(user), market_account_info, amount)
-    }
-
-    // Public functions <<<<<<<<<<<<<<<<<<<<<<<<<<<<<<<<<<<<<<<<<<<<<<<<<<<<<<<
-
-    // Private functions >>>>>>>>>>>>>>>>>>>>>>>>>>>>>>>>>>>>>>>>>>>>>>>>>>>>>>
-
-    /// Look up the `MarketAccount` in `market_accounts_map` having
-    /// `market_account_info`, then return a mutable reference to the
-    /// number of coins of `CoinType` held as collateral, and a mutable
-    /// reference to the number of coins available for withdraw.
-    ///
-    /// # Abort conditions
-    /// * If `CoinType` is neither base nor quote coin in
-    ///   `market_account_info`.
-    ///
-    /// # Assumes
-    /// * `market_accounts_map` has an entry with `market_account_info`
-    fun borrow_coin_counts_mut<CoinType>(
-        market_accounts_map:
-            &mut open_table::OpenTable<MarketAccountInfo, MarketAccount>,
-        market_account_info: MarketAccountInfo
-    ): (
-        &mut u64,
-        &mut u64
-    )
-    {
-        // Determine if coin is base coin for market (aborts if is
-        // neither base nor quote
-        let is_base_coin = registry::coin_is_base_coin<CoinType>(
-            &market_account_info.market_info);
-        // Borrow mutable reference to market account
-        let market_account =
-            open_table::borrow_mut(market_accounts_map, market_account_info);
-        if (is_base_coin) ( // If is base coin, return base coin refs
-            &mut market_account.base_coins_total,
-            &mut market_account.base_coins_available
-        ) else ( // Else quote coin refs
-            &mut market_account.quote_coins_total,
-            &mut market_account.quote_coins_available
-        )
-    }
-
-    /// Return `true` if `user` has an `MarketAccounts` entry for
-    /// `market_account_info`, otherwise `false`.
-    fun exists_market_account(
-        market_account_info: MarketAccountInfo,
-        user: address
-    ): bool
-    acquires MarketAccounts {
-        // Return false if no market accounts map exists
-        if(!exists<MarketAccounts>(user)) return false;
-        // Borrow immutable ref to market accounts map
-        let market_accounts_map = &borrow_global<MarketAccounts>(user).map;
-        // Return if market account is registered in table
-        open_table::contains(market_accounts_map, market_account_info)
-    }
-
-    /// Route collateral when filling an order.
-    ///
-    /// Inner function for `fill_order_internal()`.
-    ///
-    /// # Parameters
-    /// * `user`: Address of corresponding user
-    /// * `market_account_info`: Corresponding `MarketAccountInfo`
-    /// * `side`: `ASK` or `BID`
-    /// * `base_coins_ref_mut`: Mutable reference to base coins passing
-    ///   through the matching engine
-    /// * `quote_coins_ref_mut`: Mutable reference to quote coins
-    ///   passing through the matching engine
-    /// * `base_to_route`: If `side` is `ASK`, number of base coins to
-    ///   route from `user` to `base_coins_ref_mut`, else from
-    ///   `base_coins_ref_mut` to `user`
-    /// * `quote_to_route`: If `side` is `ASK`, number of quote coins to
-    ///   route from `quote_coins_ref_mut` to `user`, else from `user`
-    ///   to `quote_coins_ref_mut`
-    fun fill_order_route_collateral<B, Q>(
-        user: address,
-        market_account_info: MarketAccountInfo,
-        side: bool,
-        base_coins_ref_mut: &mut coin::Coin<B>,
-        quote_coins_ref_mut: &mut coin::Coin<Q>,
-        base_to_route: u64,
-        quote_to_route: u64,
-    ) acquires Collateral {
-        // Determine route direction for base and quote relative to user
-        let (base_direction, quote_direction) =
-            if (side == ASK) (OUT, IN) else (IN, OUT);
-        // Route base coins
-        fill_order_route_collateral_single<B>(user, market_account_info,
-            base_coins_ref_mut, base_to_route, base_direction);
-        // Route quote coins
-        fill_order_route_collateral_single<Q>(user, market_account_info,
-            quote_coins_ref_mut, quote_to_route, quote_direction);
-    }
-
-    /// Route `amount` of `Collateral` in `direction` either `IN` or
-    /// `OUT`, relative to `user` with `market_account_info`, either
-    /// from or to, respectively, coins at `external_coins_ref_mut`.
-    ///
-    /// Inner function for `fill_order_route_collateral()`
-    ///
-    /// # Parameters
-    /// * `user`: Address of corresponding user
-    /// * `market_account_info`: Corresponding `MarketAccountInfo`
-    /// * `external_coins_ref_mut`: Effectively a counterparty to `user`
-    /// * `amount`: Amount of coins to route
-    /// * `direction`: `IN` or `OUT`
-    fun fill_order_route_collateral_single<CoinType>(
-        user: address,
-        market_account_info: MarketAccountInfo,
-        external_coins_ref_mut: &mut coin::Coin<CoinType>,
-        amount: u64,
-        direction: bool
-    ) acquires Collateral {
-        // Borrow mutable reference to user's collateral map
-        let collateral_map_ref_mut =
-            &mut borrow_global_mut<Collateral<CoinType>>(user).map;
-        // Borrow mutable reference to user's collateral
-        let collateral_ref_mut = open_table::borrow_mut(collateral_map_ref_mut,
-            market_account_info);
-        // If inbound collateral to user
-        if (direction == IN)
-            // Merge to their collateral store extracted external coins
-            coin::merge(collateral_ref_mut,
-                coin::extract(external_coins_ref_mut, amount)) else
-            // If outbound collateral from user, merge to external coins
-            // those extracted from user's collateral
-            coin::merge(external_coins_ref_mut,
-                coin::extract(collateral_ref_mut, amount));
-    }
-
-    /// Update a user's market account when filling an order.
-    ///
-    /// Inner function for `fill_order_internal()`.
-    ///
-    /// # Parameters
-    /// * `user`: Address of corresponding user
-    /// * `market_account_info`: Corresponding `MarketAccountInfo`
-    /// * `side`: `ASK` or `BID`
-    /// * `order_id`: Order ID for given order
-    /// * `complete_fill`: If `true`, the order is completely filled
-    /// * `base_parcels_filled`: Number of base parcels filled
-    /// * `base_to_route`: If `side` is `ASK`, number of base coins
-    ///   routed from `user`, else to `user`
-    /// * `quote_to_route`: If `side` is `ASK`, number of quote coins
-    ///   routed to `user`, else from `user`
-    fun fill_order_update_market_account(
-        user: address,
-        market_account_info: MarketAccountInfo,
-        side: bool,
-        order_id: u128,
-        complete_fill: bool,
-        base_parcels_filled: u64,
-        base_to_route: u64,
-        quote_to_route: u64,
-    ) acquires MarketAccounts {
-        // Borrow mutable reference to market accounts map
-        let market_accounts_map_ref_mut =
-            &mut borrow_global_mut<MarketAccounts>(user).map;
-        // Borrow mutable reference to market account
-        let market_account_ref_mut = open_table::borrow_mut(
-            market_accounts_map_ref_mut, market_account_info);
-        let ( // Get mutable reference to corresponding orders tree,
-            order_tree_ref_mut,
-            coins_in, // Amount of inbound coins
-            coins_in_total_ref_mut, // Totals field for inbound coins
-            coins_in_available_ref_mut, // Available field
-            coins_out, // Amount of outbound coins
-            coins_out_total_ref_mut, // Totals field for outbound coins
-        ) = if (side == ASK) ( // If an ask is matched
-            &mut market_account_ref_mut.asks,
-            quote_to_route,
-            &mut market_account_ref_mut.quote_coins_total,
-            &mut market_account_ref_mut.quote_coins_available,
-            base_to_route,
-            &mut market_account_ref_mut.base_coins_total,
-        ) else ( // If a bid is matched
-            &mut market_account_ref_mut.bids,
-            base_to_route,
-            &mut market_account_ref_mut.base_coins_total,
-            &mut market_account_ref_mut.base_coins_available,
-            quote_to_route,
-            &mut market_account_ref_mut.quote_coins_total,
-        );
-        if (complete_fill) { // If completely filling the order
-            critbit::pop(order_tree_ref_mut, order_id); // Pop order
-        } else { // If only partially filling the order
-            // Get mutable reference to base parcels left to be filled
-            // on the order
-            let order_base_parcels_ref_mut =
-                critbit::borrow_mut(order_tree_ref_mut, order_id);
-            // Decrement amount still unfilled
-            *order_base_parcels_ref_mut = *order_base_parcels_ref_mut -
-                base_parcels_filled;
-        };
-        // Update coin counts for incoming and outgoing coins
-        *coins_in_total_ref_mut = *coins_in_total_ref_mut + coins_in;
-        *coins_in_available_ref_mut = *coins_in_available_ref_mut + coins_in;
-        *coins_out_total_ref_mut = *coins_out_total_ref_mut - coins_out;
-    }
-
-    /// For order with given `scale_factor`, `base_parcels`, and
-    /// `price`, check that price and size are zero, and that fill
-    /// amounts can fit in a `u64`. Then return the number of base coins
-    /// and quote coins required to fill the order.
-    fun range_check_order_fills(
-        scale_factor: u64,
-        base_parcels: u64,
-        price: u64
-    ): (
-        u64,
-        u64
-    ) {
-        assert!(price > 0, E_PRICE_0); // Assert order has actual price
-        // Assert actually trying to trade amount of base parcels
-        assert!(base_parcels > 0, E_BASE_PARCELS_0);
-        // Calculate base coins required to fill the order
-        let base_to_fill = (scale_factor as u128) * (base_parcels as u128);
-        // Assert that amount can fit in a u64
-        assert!(!(base_to_fill > (HI_64 as u128)), E_OVERFLOW_BASE);
-        // Determine amount of quote coins needed to fill order
-        let quote_to_fill = (price as u128) * (base_parcels as u128);
-        // Assert that amount can fit in a u64
-        assert!(!(quote_to_fill > (HI_64 as u128)), E_OVERFLOW_QUOTE);
-        // Return casted, range-checked amounts
-        ((base_to_fill as u64), (quote_to_fill as u64))
-    }
-
-    /// Register user with a `Collateral` map entry for given `CoinType`
-    /// and `market_account_info`, initializing `Collateral` if it does
-    /// not already exist.
-    ///
-    /// # Abort conditions
-    /// * If user already has a `Collateral` entry for given
-    ///   `market_account_info`
-    fun register_collateral_entry<CoinType>(
-        user: &signer,
-        market_account_info: MarketAccountInfo,
-    ) acquires Collateral {
-        let user_address = address_of(user); // Get user's address
-        // If user does not have a collateral map initialized
-        if(!exists<Collateral<CoinType>>(user_address)) {
-            // Pack an empty one and move to their account
-            move_to<Collateral<CoinType>>(user,
-                Collateral{map: open_table::empty()})
-        };
-        let map = // Borrow mutable reference to collateral map
-            &mut borrow_global_mut<Collateral<CoinType>>(user_address).map;
-        // Assert no entry exists for given market account info
-        assert!(!open_table::contains(map,
-            market_account_info), E_MARKET_ACCOUNT_REGISTERED);
-        // Add an empty entry for given market account info
-        open_table::add(map, market_account_info, coin::zero<CoinType>());
-    }
-
-    /// Register user with a `MarketAccounts` map entry corresponding to
-    /// `market_account_info`, initializing `MarketAccounts` if it does
-    /// not already exist
-    ///
-    /// # Abort conditions
-    /// * If user already has a `MarketAccounts` entry for given
-    ///   `market_account_info`
-    fun register_market_accounts_entry(
-        user: &signer,
-        market_account_info: MarketAccountInfo,
-    ) acquires MarketAccounts {
-        let user_address = address_of(user); // Get user's address
-        // If user does not have a market accounts map initialized
-        if(!exists<MarketAccounts>(user_address)) {
-            // Pack an empty one and move it to their account
-            move_to<MarketAccounts>(user,
-                MarketAccounts{map: open_table::empty()})
-        };
-        // Borrow mutable reference to market accounts map
-        let map = &mut borrow_global_mut<MarketAccounts>(user_address).map;
-        // Assert no entry exists for given market account info
-        assert!(!open_table::contains(map, market_account_info),
-            E_MARKET_ACCOUNT_REGISTERED);
-        // Get scale factor for corresponding market
-        let scale_factor = registry::scale_factor_from_market_info(
-            &market_account_info.market_info);
-        // Add an empty entry for given market account info
-        open_table::add(map, market_account_info, MarketAccount{
-            scale_factor,
-            asks: critbit::empty(),
-            bids: critbit::empty(),
-            base_coins_total: 0,
-            base_coins_available: 0,
-            quote_coins_total: 0,
-            quote_coins_available: 0
-        });
-    }
-
-    /// Withdraw `amount` of `Coin` having `CoinType` from `Collateral`
-    /// entry corresponding to `market_account_info`, then return it.
-    ///
-    /// # Abort conditions
-    /// * If `CoinType` is neither base nor quote for market account
-    /// * If `user` does not have corresponding market account
-    ///   registered
-    /// * If `user` has insufficient collateral to withdraw
-    fun withdraw_collateral<CoinType>(
-        user: address,
-        market_account_info: MarketAccountInfo,
-        amount: u64
-    ): coin::Coin<CoinType>
-    acquires Collateral, MarketAccounts {
-        // Assert market account registered for market account info
-        assert!(exists_market_account(market_account_info, user),
-            E_NO_MARKET_ACCOUNT);
-        // Borrow mutable reference to market accounts map
-        let market_accounts_map =
-            &mut borrow_global_mut<MarketAccounts>(user).map;
-        // Borrow mutable reference to total coins held as collateral,
-        // and mutable reference to amount of coins available for
-        // withdraw (aborts if coin type is neither base nor quote for
-        // given market account)
-        let (coins_total_ref_mut, coins_available_ref_mut) =
-            borrow_coin_counts_mut<CoinType>(market_accounts_map,
-                market_account_info);
-        // Assert user has enough available collateral to withdraw
-        assert!(amount <= *coins_available_ref_mut, E_NOT_ENOUGH_COLLATERAL);
-        // Decrement withdrawn amount from total coin count
-        *coins_total_ref_mut = *coins_total_ref_mut - amount;
-        // Decrement withdrawn amount from available coin count
-        *coins_available_ref_mut = *coins_available_ref_mut - amount;
-        // Borrow mutable reference to collateral map
-        let collateral_map =
-            &mut borrow_global_mut<Collateral<CoinType>>(user).map;
-        // Borrow mutable reference to collateral for market account
-        let collateral =
-            open_table::borrow_mut(collateral_map, market_account_info);
-        // Extract collateral from market account and return
-        coin::extract(collateral, amount)
-    }
-
-    // Private functions <<<<<<<<<<<<<<<<<<<<<<<<<<<<<<<<<<<<<<<<<<<<<<<<<<<<<<
-
-    // Test-only functions >>>>>>>>>>>>>>>>>>>>>>>>>>>>>>>>>>>>>>>>>>>>>>>>>>>>
-
-    #[test_only]
-    /// Return number of coins `user` holds as collateral for given
-    /// market, `custodian_id`, and `BaseOrQuote` type specifier.
-    ///
-    /// # Assumes
-    /// * `user` has `Collateral` for given market account
-    ///
-    /// # Restrictions
-    /// * Restricted to test-only to prevent excessive public queries
-    ///   and thus transaction collisions
-    public fun get_collateral_amount_test<B, Q, E, BaseOrQuote>(
-        user: address,
-        custodian_id: u64
-    ): u64
-    acquires Collateral {
-        // Get market account info for given custodian ID
-        let market_account_info = market_account_info<B, Q, E>(custodian_id);
-        // Borrow immutable reference to collateral map
-        let collateral_map = &borrow_global<Collateral<BaseOrQuote>>(user).map;
-        let collateral_ref = // Get immutable ref to collateral coins
-            open_table::borrow(collateral_map, market_account_info);
-        coin::value(collateral_ref) // Return amount of coins held
-    }
-
-    #[test_only]
-    /// Return amount of collateral a `user` has under market account
-    /// with corresonding `custodian_id`.
-    ///
-    /// # Returns
-    /// * `u64`: Base coins held as collateral
-    /// * `u64`: Quote coins held as collateral
-    ///
-    /// # Restrictions
-    /// * Restricted to test-only to prevent excessive public queries
-    ///   and thus transaction collisions
-    public fun get_collateral_amounts_test<B, Q, E>(
-        user: address,
-        custodian_id: u64
-    ): (
-        u64,
-        u64
-    ) acquires Collateral {
-       (
-        get_collateral_amount_test<B, Q, E, B>(user, custodian_id),
-        get_collateral_amount_test<B, Q, E, Q>(user, custodian_id)
-       )
-    }
-
-    #[test_only]
-    /// Return market account counter for coins available and total
-    /// coins, for given `user`, `custodian`, and `BaseOrQuote` coin
-    /// type.
-    ///
-    /// # Returns
-    /// * `u64`: `base_coins_total` if `BaseOrQuote` is `B`, and
-    ///   `quote_coins_total` if `BaseOrQuote` is `Q`
-    /// * `u64`: `base_coins_available` if `BaseOrQuote` is `B`, and
-    ///   `quote_coins_available` if `BaseOrQuote` is `Q`
-    ///
-    /// # Assumes
-    /// * `user` market account as specified
-    ///
-    /// # Restrictions
-    /// * Restricted to test-only to prevent excessive public queries
-    ///   and thus transaction collisions
-    public fun get_collateral_counts_test<B, Q, E, BaseOrQuote>(
-        user: address,
-        custodian_id: u64
-    ): (
-        u64,
-        u64
-    ) acquires MarketAccounts {
-        // Declare market account info
-        let market_account_info = market_account_info<B, Q, E>(custodian_id);
-        // Borrow immutable reference to market accounts map
-        let market_accounts_map = &borrow_global<MarketAccounts>(user).map;
-        // Borrow immutable reference to corresponding market account
-        let market_account =
-            open_table::borrow(market_accounts_map, market_account_info);
-        // If base collateral counts requested, return them
-        if (registry::coin_is_base_coin<BaseOrQuote>(
-            &market_account_info.market_info)) (
-                market_account.base_coins_total,
-                market_account.base_coins_available,
-            ) else ( // Else return quote collateral counts
-                market_account.quote_coins_total,
-                market_account.quote_coins_available,
-            )
-    }
-
-    #[test_only]
-    /// Inspect all collateral state for given `user` and `custodian_id`
-    /// on given market account.
-    ///
-    /// # Assumes
-    /// * `user` market account as specified
-    ///
-    /// # Returns
-    /// * `u64`: `Collateral<B>` value for given market account
-    /// * `u64`: `MarketAccount.base_coins_total`
-    /// * `u64`: `MarketAccount.base_coins_available`
-    /// * `u64`: `Collateral<Q>` value for given market account
-    /// * `u64`: `MarketAccount.quote_coins_total`
-    /// * `u64`: `MarketAccount.quote_coins_available`
-    ///
-    /// # Restrictions
-    /// * Restricted to test-only to prevent excessive public queries
-    ///   and thus transaction collisions
-    public fun get_collateral_state_test<B, Q, E>(
-        user: address,
-        custodian_id: u64,
-    ): (
-        u64,
-        u64,
-        u64,
-        u64,
-        u64,
-        u64
-    ) acquires Collateral, MarketAccounts {
-        // Get value of actual coins held as collateral
-        let (base_collateral, quote_collateral) =
-            get_collateral_amounts_test<B, Q, E>(user, custodian_id);
-        // Get base total and available fields from market account
-        let (base_total_field, base_available_field) =
-            get_collateral_counts_test<B, Q, E, B>(user, custodian_id);
-        // Get quote total and available fields from market account
-        let (quote_total_field, quote_available_field) =
-            get_collateral_counts_test<B, Q, E, Q>(user, custodian_id);
-        (base_collateral, base_total_field, base_available_field,
-         quote_collateral, quote_total_field, quote_available_field)
-    }
-
-    #[test_only]
-    /// Return `true` if `user` has order with given `order_id` on given
-    /// `side` for market account with given `custodian_id`.
-    ///
-    /// # Assumes
-    /// * `user` market account as specified
-    ///
-    /// # Restrictions
-    /// * Restricted to test-only to prevent excessive public queries
-    ///   and thus transaction collisions
-    public fun has_order_test<B, Q, E>(
-        user: address,
-        custodian_id: u64,
-        side: bool,
-        order_id: u128
-    ): bool
-    acquires MarketAccounts {
-        // Declare market account info
-        let market_account_info = market_account_info<B, Q, E>(custodian_id);
-        // Borrow immutable reference to market accounts map
-        let market_accounts_map = &borrow_global<MarketAccounts>(user).map;
-        // Borrow immutable reference to corresponding market account
-        let market_account =
-            open_table::borrow(market_accounts_map, market_account_info);
-        // Get immutable reference to orders tree for given side
-        let tree_ref = if (side == ASK) &market_account.asks else
-            &market_account.bids;
-        // Return if orders tree contains given order ID
-        critbit::has_key(tree_ref, order_id)
-    }
-
-    #[test_only]
-    /// Return number of base parcels indicated for order having
-    /// `order_id` on given `side` of `user`'s market account having
-    /// `custodian_id`.
-    ///
-    /// # Assumes
-    /// * `user` has an open order as specified
-    ///
-    /// # Restrictions
-    /// * Restricted to test-only to prevent excessive public queries
-    ///   and thus transaction collisions
-    public fun order_base_parcels_test<B, Q, E>(
-        user: address,
-        custodian_id: u64,
-        side: bool,
-        order_id: u128
-    ): u64
-    acquires MarketAccounts {
-        // Declare market account info
-        let market_account_info = market_account_info<B, Q, E>(custodian_id);
-        // Borrow immutable reference to market accounts map
-        let market_accounts_map = &borrow_global<MarketAccounts>(user).map;
-        // Borrow immutable reference to corresponding market account
-        let market_account =
-            open_table::borrow(market_accounts_map, market_account_info);
-        // Get immutable reference to orders tree for given side
-        let tree_ref = if (side == ASK) &market_account.asks else
-            &market_account.bids;
-        // Return order base parcels
-        *critbit::borrow(tree_ref, order_id)
-=======
     // Public friend functions >>>>>>>>>>>>>>>>>>>>>>>>>>>>>>>>>>>>>>>>>>>>>>>>
 
     /// Deposit `amount` of assets of `AssetType` to `user`'s market
@@ -1830,7 +847,6 @@
         withdraw_asset<AssetType>(user, market_account_id, amount,
             coin::is_coin_initialized<AssetType>(),
             generic_asset_transfer_custodian_id)
->>>>>>> 45d13bc9
     }
 
     /// Withdraw `base_amount` of `BaseType` and `quote_amount` of
@@ -1884,8 +900,6 @@
             COIN_ASSET_TRANSFER)
     }
 
-<<<<<<< HEAD
-=======
     // Public friend functions <<<<<<<<<<<<<<<<<<<<<<<<<<<<<<<<<<<<<<<<<<<<<<<<
 
     // Private functions >>>>>>>>>>>>>>>>>>>>>>>>>>>>>>>>>>>>>>>>>>>>>>>>>>>>>>
@@ -2327,8 +1341,7 @@
             move_to<Collateral<CoinType>>(user,
                 Collateral{map: open_table::empty()})
         };
-        // Borrow mutable reference to collateral map
-        let collateral_map_ref_mut =
+        let map = // Borrow mutable reference to collateral map
             &mut borrow_global_mut<Collateral<CoinType>>(user_address).map;
         // Assert no entry exists for given market account ID
         assert!(!open_table::contains(collateral_map_ref_mut,
@@ -2651,26 +1664,10 @@
 
     // Tests >>>>>>>>>>>>>>>>>>>>>>>>>>>>>>>>>>>>>>>>>>>>>>>>>>>>>>>>>>>>>>>>>>
 
->>>>>>> 45d13bc9
     #[test(
         econia = @econia,
         user = @user
     )]
-<<<<<<< HEAD
-    #[expected_failure(abort_code = 4)]
-    /// Verify failure for insufficient collateral
-    fun test_add_order_internal_no_collateral(
-        econia: &signer,
-        user: &signer
-    ) acquires Collateral, MarketAccounts {
-        // Register test market
-        registry::register_test_market_internal(econia);
-        // Register market account for user with no custodian ID
-        register_market_account<BC, QC, E1>(user, NO_CUSTODIAN);
-        // Attempt invalid order add on market account with custodian
-        add_order_internal<BC, QC, E1>(@user, NO_CUSTODIAN, ASK, 0, 2, 3,
-            &get_econia_capability_test()); // Attemp invalid call
-=======
     #[expected_failure(abort_code = 0)]
     /// Verify failure for asset not in pair
     fun test_borrow_transfer_fields_mixed_not_in_pair(
@@ -2688,37 +1685,12 @@
             &mut borrow_global_mut<MarketAccounts>(@user).map;
         borrow_transfer_fields_mixed<BC>( // Attempt invalid invocation
             market_accounts_map_ref_mut, market_account_id);
->>>>>>> 45d13bc9
     }
 
     #[test(
         econia = @econia,
         user = @user
     )]
-<<<<<<< HEAD
-    #[expected_failure(abort_code = 3)]
-    /// Verify failure for no market account
-    fun test_add_order_internal_no_market_account(
-        econia: &signer,
-        user: &signer
-    ) acquires Collateral, MarketAccounts {
-        // Register test market
-        registry::register_test_market_internal(econia);
-        // Register market account for user with no custodian ID
-        register_market_account<BC, QC, E1>(user, NO_CUSTODIAN);
-        // Attempt invalid order add on market account with custodian
-        add_order_internal<BC, QC, E1>(@user, 1, ASK, 0, 0, 0,
-            &get_econia_capability_test()); // Attemp invalid call
-    }
-
-    #[test]
-    #[expected_failure(abort_code = 7)]
-    /// Verify failure for no market accounts map
-    fun test_add_order_internal_no_market_accounts()
-    acquires MarketAccounts {
-        add_order_internal<BC, QC, E1>(@user, NO_CUSTODIAN, ASK, 0, 0, 0,
-            &get_econia_capability_test()); // Attemp invalid call
-=======
     #[expected_failure(abort_code = 5)]
     /// Verify failure for deposit that overflows asset ceiling
     fun test_deposit_asset_overflow_ceiling(
@@ -2799,31 +1771,12 @@
         assert!(!has_collateral_test<BG>(@user, market_account_id), 0);
         assert!(get_collateral_value_test<QC>(@user, market_account_id) ==
             coin_amount, 0);
->>>>>>> 45d13bc9
     }
 
     #[test(
         econia = @econia,
         user = @user
     )]
-<<<<<<< HEAD
-    #[expected_failure(abort_code = 4)]
-    /// Verify failure for not enough collateral
-    fun test_add_order_internal_not_enough_collateral(
-        econia: &signer,
-        user: &signer
-    ) acquires Collateral, MarketAccounts {
-        // Register test market
-        registry::register_test_market_internal(econia);
-        // Register market account for user with no custodian ID
-        register_market_account<BC, QC, E1>(user, NO_CUSTODIAN);
-        // Declare function arguments
-        let custodian_id = NO_CUSTODIAN; let side = ASK; let order_id = 123;
-        let base_parcels = 456; let price = 789;
-        // Attempt invalid order add
-        add_order_internal<BC, QC, E1>(@user, custodian_id, side, order_id,
-            base_parcels, price, &get_econia_capability_test());
-=======
     #[expected_failure(abort_code = 12)]
     /// Verify failure for calling with a coin type
     fun test_deposit_generic_asset_not_generic_asset(
@@ -2853,74 +1806,12 @@
             500, &custodian_capability);
         // Destroy custodian capability
         registry::destroy_custodian_capability_test(custodian_capability);
->>>>>>> 45d13bc9
     }
 
     #[test(
         econia = @econia,
         user = @user
     )]
-<<<<<<< HEAD
-    /// Verify end-to-end internal adding and removing of ask
-    fun test_add_remove_order_internal_ask(
-        econia: &signer,
-        user: &signer
-    ) acquires Collateral, MarketAccounts {
-        // Register test market
-        registry::register_test_market_internal(econia);
-        // Declare ask parameters
-        let custodian_id = NO_CUSTODIAN;
-        let side = ASK;
-        let order_id = 123;
-        let base_parcels = 456;
-        let price = 789;
-        // Declare base coins at start
-        let base_coins_start = 12345678;
-        // Declare scale factor
-        let scale_factor = registry::scale_factor<E1>();
-        // Declare base coins available after ask added
-        let base_coins_available = base_coins_start -
-            base_parcels * scale_factor;
-        let market_account_info = // Get market account info
-            market_account_info<BC, QC, E1>(custodian_id);
-        // Register market account for user with no custodian ID
-        register_market_account<BC, QC, E1>(user, custodian_id);
-        // Deposit base coins
-        deposit_collateral<BC>(@user, market_account_info,
-            coins::mint<BC>(econia, base_coins_start));
-        // Add ask
-        add_order_internal<BC, QC, E1>(@user, custodian_id, side, order_id,
-            base_parcels, price, &get_econia_capability_test());
-        // Borrow mutable reference to market accounts map
-        let market_accounts_map =
-            &mut borrow_global_mut<MarketAccounts>(@user).map;
-        // Borrow mutable reference to corresponding market account
-        let market_account =
-            open_table::borrow_mut(market_accounts_map, market_account_info);
-        assert!(*critbit::borrow(&market_account.asks, order_id) ==
-            base_parcels, 0); // Assert order added to correct tree
-        // Assert coin counts
-        assert!(market_account.base_coins_total == base_coins_start, 0);
-        assert!(market_account.base_coins_available ==
-            base_coins_available, 0);
-        assert!(market_account.quote_coins_total == 0, 0);
-        assert!(market_account.quote_coins_available == 0, 0);
-        remove_order_internal<BC, QC, E1>(@user, custodian_id, side, order_id,
-            &get_econia_capability_test()); // Remove order
-        // Borrow mutable reference to market accounts map
-        let market_accounts_map =
-            &mut borrow_global_mut<MarketAccounts>(@user).map;
-        // Borrow mutable reference to corresponding market account
-        let market_account =
-            open_table::borrow_mut(market_accounts_map, market_account_info);
-        // Assert order removed from asks tree
-        assert!(!critbit::has_key(&market_account.asks, order_id), 0);
-        // Assert coin counts
-        assert!(market_account.base_coins_total == base_coins_start, 0);
-        assert!(market_account.base_coins_available == base_coins_start, 0);
-        assert!(market_account.quote_coins_total == 0, 0);
-        assert!(market_account.quote_coins_available == 0, 0);
-=======
     #[expected_failure(abort_code = 14)]
     /// Verify failure for calling with unauthorized custodian
     fun test_deposit_generic_asset_unauthorized_custodian(
@@ -3087,87 +1978,12 @@
         // Destroy custodian capability
         registry::destroy_custodian_capability_test(
             generic_asset_transfer_custodian_capability)
->>>>>>> 45d13bc9
     }
 
     #[test(
         econia = @econia,
         user = @user
     )]
-<<<<<<< HEAD
-    /// Verify end-to-end internal adding and removing of bid
-    fun test_add_remove_order_internal_bid(
-        econia: &signer,
-        user: &signer
-    ) acquires Collateral, MarketAccounts {
-        // Register test market
-        registry::register_test_market_internal(econia);
-        // Declare bid parameters
-        let custodian_id = NO_CUSTODIAN;
-        let side = BID;
-        let price = 123;
-        let serial_id = 45;
-        let order_id = order_id::order_id_bid(price, serial_id);
-        let base_parcels = 456;
-        // Declare quote coins at start
-        let quote_coins_start = 12345678;
-        // Declare quote coins available after bid added
-        let quote_coins_available = quote_coins_start - base_parcels * price;
-        let market_account_info = // Get market account info
-            market_account_info<BC, QC, E1>(custodian_id);
-        // Register market account for user with no custodian ID
-        register_market_account<BC, QC, E1>(user, custodian_id);
-        // Deposit base coins
-        deposit_collateral<QC>(@user, market_account_info,
-            coins::mint<QC>(econia, quote_coins_start));
-        // Add bid
-        add_order_internal<BC, QC, E1>(@user, custodian_id, side, order_id,
-            base_parcels, price, &get_econia_capability_test());
-        // Borrow mutable reference to market accounts map
-        let market_accounts_map =
-            &mut borrow_global_mut<MarketAccounts>(@user).map;
-        // Borrow mutable reference to corresponding market account
-        let market_account =
-            open_table::borrow_mut(market_accounts_map, market_account_info);
-        assert!(*critbit::borrow(&market_account.bids, order_id) ==
-            base_parcels, 0); // Assert order added to correct tree
-        // Assert coin counts
-        assert!(market_account.base_coins_total == 0, 0);
-        assert!(market_account.base_coins_available == 0, 0);
-        assert!(market_account.quote_coins_total == quote_coins_start, 0);
-        assert!(market_account.quote_coins_available ==
-            quote_coins_available, 0);
-        remove_order_internal<BC, QC, E1>(@user, custodian_id, side, order_id,
-            &get_econia_capability_test()); // Remove order
-        // Borrow mutable reference to market accounts map
-        let market_accounts_map =
-            &mut borrow_global_mut<MarketAccounts>(@user).map;
-        // Borrow mutable reference to corresponding market account
-        let market_account =
-            open_table::borrow_mut(market_accounts_map, market_account_info);
-        // Assert order removed from bids tree
-        assert!(!critbit::has_key(&market_account.bids, order_id), 0);
-        // Assert coin counts
-        assert!(market_account.base_coins_total == 0, 0);
-        assert!(market_account.base_coins_available == 0, 0);
-        assert!(market_account.quote_coins_total == quote_coins_start, 0);
-        assert!(market_account.quote_coins_available == quote_coins_start, 0);
-    }
-
-    #[test(econia = @econia)]
-    #[expected_failure(abort_code = 3)]
-    /// Verify failure for attempting to deposit when no market account
-    fun test_deposit_collateral_no_market_account(
-        econia: &signer
-    ) acquires Collateral, MarketAccounts {
-        coins::init_coin_types(econia); // Initialize coin types
-        let market_account_info = MarketAccountInfo{
-            market_info: registry::market_info<BC, QC, E1>(),
-            custodian_id: 123 }; // Declare market account info
-        // Attempt invalid deposit
-        deposit_collateral<BC>(@user, market_account_info,
-            coins::mint<BC>(econia, 25));
-=======
     /// Verify filling asks for a market with base generic/quote coin
     fun test_fill_order_internal_asks_base_generic_quote_coin(
         econia: &signer,
@@ -3426,61 +2242,12 @@
         // Destroy custodian capability
         registry::destroy_custodian_capability_test(
             generic_asset_transfer_custodian_capability)
->>>>>>> 45d13bc9
     }
 
     #[test(
         econia = @econia,
         user = @user
     )]
-<<<<<<< HEAD
-    /// Verify successful collateral deposit
-    fun test_deposit_collateral(
-        econia: &signer,
-        user: &signer
-    ) acquires Collateral, MarketAccounts {
-        let deposit_amount = 25; // Declare deposit amount
-        // Register a test market for trading
-        registry::register_test_market_internal(econia);
-        let market_account_info = MarketAccountInfo{
-            market_info: registry::market_info<BC, QC, E1>(),
-            custodian_id: 0}; // Declare market account info
-        // Register user with market account
-        register_market_account<BC, QC, E1>(user, 0);
-        // Attempt valid deposit
-        deposit_collateral<BC>(@user, market_account_info,
-            coins::mint<BC>(econia, deposit_amount));
-        // Borrow immutable ref to collateral map
-        let collateral_map = &borrow_global<Collateral<BC>>(@user).map;
-        // Borrow immutable ref to collateral for market account
-        let collateral =
-            open_table::borrow(collateral_map, market_account_info);
-        // Assert amount
-        assert!(coin::value(collateral) == deposit_amount, 0);
-        // Borrow immutable ref to market accounts map
-        let market_accounts_map = &borrow_global<MarketAccounts>(@user).map;
-        // Borrow mutable reference to market account
-        let market_account =
-            open_table::borrow(market_accounts_map, market_account_info);
-        // Assert total base coin count
-        assert!(market_account.base_coins_total == deposit_amount, 0);
-        // Assert available base coin count
-        assert!(market_account.base_coins_available == deposit_amount, 0);
-        deposit_amount = 30; // Declare new deposit amount
-        account::create_account_for_test(@user); // Create user account
-        // Register user with quote coin store
-        coin::register<QC>(user);
-        coin::deposit<QC>(@user, coins::mint<QC>(econia, deposit_amount));
-        // Attempt valid deposit from coin store
-        deposit_collateral_coinstore<BC, QC, E1>(
-            user, NO_CUSTODIAN, false, deposit_amount);
-        // Get total and available quote amounts
-        let (quote_total, quote_available) =
-            get_collateral_counts_test<BC, QC, E1, QC>(@user, NO_CUSTODIAN);
-        // Assert correct values
-        assert!(quote_total == deposit_amount, 0);
-        assert!(quote_available == deposit_amount, 0);
-=======
     /// Verify expected returns
     fun test_get_asset_counts_custodian_user_internal(
         econia: &signer,
@@ -3627,116 +2394,12 @@
         // Assert expected return
         assert!(get_market_id(market_account_id) ==
             (u(b"10101010") as u64), 0);
->>>>>>> 45d13bc9
     }
 
     #[test(
         econia = @econia,
         user = @user
     )]
-<<<<<<< HEAD
-    /// Verify successful state update for asks
-    fun test_fill_order_internal_ask(
-        econia: &signer,
-        user: &signer
-    ) acquires Collateral, MarketAccounts {
-        // Register test market
-        registry::register_test_market_internal(econia);
-        // Declare ask parameters
-        let (custodian_id, side, order_id, order_base_parcels, price) = (
-             NO_CUSTODIAN,  ASK,      123,                456,   789);
-        // Declare base coins at start
-        let base_coins_start = 12345678;
-        // Declare scale factor
-        let scale_factor = registry::scale_factor<E1>();
-        let market_account_info = // Get market account info
-            market_account_info<BC, QC, E1>(custodian_id);
-        // Register market account for user
-        register_market_account<BC, QC, E1>(user, custodian_id);
-        // Deposit base coins
-        deposit_collateral<BC>(@user, market_account_info,
-            coins::mint<BC>(econia, base_coins_start));
-        // Add ask
-        add_order_internal<BC, QC, E1>(@user, custodian_id, side, order_id,
-            order_base_parcels, price, &get_econia_capability_test());
-        // Declare number of quote coins held by matching engine
-        let engine_quote_coins_start = 654321;
-        let (engine_base_coins, engine_quote_coins) = (
-            coin::zero<BC>(),
-            coins::mint<QC>(econia, engine_quote_coins_start)
-        ); // Initialize matching engine side of route with coins
-        // Declare partial fill parameters relative to user
-        let base_parcels_filled_1 = 100;
-        let base_to_route_1 = base_parcels_filled_1 * scale_factor;
-        let quote_to_route_1 = base_parcels_filled_1 * price;
-        // Process a partial fill
-        fill_order_internal<BC, QC, E1>(@user, custodian_id, side, order_id,
-            false, base_parcels_filled_1, &mut engine_base_coins,
-            &mut engine_quote_coins, base_to_route_1, quote_to_route_1,
-            &get_econia_capability_test());
-        // Assert base coin counts
-        let (base_coins_total, base_coins_available) =
-            get_collateral_counts_test<BC, QC, E1, BC>(@user, custodian_id);
-        assert!(base_coins_total == base_coins_start - base_to_route_1, 0);
-        assert!(base_coins_available == base_coins_start -
-            order_base_parcels * scale_factor, 0);
-        // Assert quote coin counts
-        let (quote_coins_total, quote_coins_available) =
-            get_collateral_counts_test<BC, QC, E1, QC>(@user, custodian_id);
-        assert!(quote_coins_total == quote_to_route_1, 0);
-        assert!(quote_coins_available == quote_to_route_1, 0);
-        // Assert order base parcel size updates
-        assert!(order_base_parcels_test<BC, QC, E1>(@user, custodian_id, side,
-            order_id) == order_base_parcels - base_parcels_filled_1, 0);
-        // Get collateral amounts
-        let (base_collateral, quote_collateral) =
-            get_collateral_amounts_test<BC, QC, E1>(@user, custodian_id);
-        // Assert collateral amounts
-        assert!(base_collateral == base_coins_start - base_to_route_1, 0);
-        assert!(quote_collateral == quote_to_route_1, 0);
-        // Assert matching engine coin coints
-        assert!(coin::value(&engine_base_coins) == base_to_route_1, 0);
-        assert!(coin::value(&engine_quote_coins) == engine_quote_coins_start -
-            quote_to_route_1, 0);
-        // Declare complete fill parameters relative to user
-        let base_parcels_filled_2 = order_base_parcels - base_parcels_filled_1;
-        let base_to_route_2 = base_parcels_filled_2 * scale_factor;
-        let quote_to_route_2 = base_parcels_filled_2 * price;
-        // Process a complete fill
-        fill_order_internal<BC, QC, E1>(@user, custodian_id, side, order_id,
-            true, base_parcels_filled_2, &mut engine_base_coins,
-            &mut engine_quote_coins, base_to_route_2, quote_to_route_2,
-            &get_econia_capability_test());
-        // Assert base coin counts
-        (base_coins_total, base_coins_available) =
-            get_collateral_counts_test<BC, QC, E1, BC>(@user, custodian_id);
-        assert!(base_coins_total == base_coins_start -
-            order_base_parcels * scale_factor, 0);
-        assert!(base_coins_available == base_coins_start -
-            order_base_parcels * scale_factor, 0);
-        // Assert quote coin counts
-        (quote_coins_total, quote_coins_available) =
-            get_collateral_counts_test<BC, QC, E1, QC>(@user, custodian_id);
-        assert!(quote_coins_total == order_base_parcels * price, 0);
-        assert!(quote_coins_available == order_base_parcels * price, 0);
-        // Assert order popped of user's open orders
-        assert!(!has_order_test<BC, QC, E1>(@user, custodian_id, side,
-            order_id), 0);
-        // Get collateral amounts
-        (base_collateral, quote_collateral) =
-            get_collateral_amounts_test<BC, QC, E1>(@user, custodian_id);
-        // Assert collateral amounts
-        assert!(base_collateral == base_coins_start -
-            base_to_route_1 - base_to_route_2, 0);
-        assert!(quote_collateral == quote_to_route_1 + quote_to_route_2, 0);
-        // Assert matching engine coin coints
-        assert!(coin::value(&engine_base_coins) ==
-            base_to_route_1 + base_to_route_2, 0);
-        assert!(coin::value(&engine_quote_coins) ==
-            engine_quote_coins_start - quote_to_route_1 - quote_to_route_2, 0);
-        // Burn matching engine's coins
-        coins::burn(engine_base_coins); coins::burn(engine_quote_coins);
-=======
     /// Verify returns for both sides
     fun test_get_n_orders_order_id_nearest_spread_internal(
         econia: &signer,
@@ -3796,152 +2459,12 @@
         // Assert order lookup
         assert!(get_order_id_nearest_spread_internal(
             @user, market_account_id, BID) == bid_id_3, 0);
->>>>>>> 45d13bc9
     }
 
     #[test(
         econia = @econia,
         user = @user
     )]
-<<<<<<< HEAD
-    /// Verify successful state update for bids
-    fun test_fill_order_internal_bids(
-        econia: &signer,
-        user: &signer
-    ) acquires Collateral, MarketAccounts {
-        // Register test market
-        registry::register_test_market_internal(econia);
-        // Declare ask parameters
-        let (custodian_id, side, order_id, order_base_parcels, price) = (
-             NO_CUSTODIAN,  BID,      123,                456,   789);
-        // Declare quote coins at start
-        let quote_coins_start = 12345678;
-        // Declare scale factor
-        let scale_factor = registry::scale_factor<E1>();
-        let market_account_info = // Get market account info
-            market_account_info<BC, QC, E1>(custodian_id);
-        // Register market account for user
-        register_market_account<BC, QC, E1>(user, custodian_id);
-        // Deposit quote coins
-        deposit_collateral<QC>(@user, market_account_info,
-            coins::mint<QC>(econia, quote_coins_start));
-        // Add bid
-        add_order_internal<BC, QC, E1>(@user, custodian_id, side, order_id,
-            order_base_parcels, price, &get_econia_capability_test());
-        // Declare number of base coins held by matching engine
-        let engine_base_coins_start = 654321;
-        let (engine_base_coins, engine_quote_coins) = (
-            coins::mint<BC>(econia, engine_base_coins_start),
-            coin::zero<QC>()
-        ); // Initialize matching engine side of route with coins
-        // Declare partial fill parameters relative to user
-        let base_parcels_filled_1 = 100;
-        let base_to_route_1 = base_parcels_filled_1 * scale_factor;
-        let quote_to_route_1 = base_parcels_filled_1 * price;
-        // Process a partial fill
-        fill_order_internal<BC, QC, E1>(@user, custodian_id, side, order_id,
-            false, base_parcels_filled_1, &mut engine_base_coins,
-            &mut engine_quote_coins, base_to_route_1, quote_to_route_1,
-            &get_econia_capability_test());
-        // Assert base coin counts
-        let (base_coins_total, base_coins_available) =
-            get_collateral_counts_test<BC, QC, E1, BC>(@user, custodian_id);
-        assert!(base_coins_total == base_to_route_1, 0);
-        assert!(base_coins_available == base_to_route_1, 0);
-        // Assert quote coin counts
-        let (quote_coins_total, quote_coins_available) =
-            get_collateral_counts_test<BC, QC, E1, QC>(@user, custodian_id);
-        assert!(quote_coins_total == quote_coins_start - quote_to_route_1, 0);
-        assert!(quote_coins_available == quote_coins_start -
-            order_base_parcels * price, 0);
-        // Assert order base parcel size updates
-        assert!(order_base_parcels_test<BC, QC, E1>(@user, custodian_id, side,
-            order_id) == order_base_parcels - base_parcels_filled_1, 0);
-        // Get collateral amounts
-        let (base_collateral, quote_collateral) =
-            get_collateral_amounts_test<BC, QC, E1>(@user, custodian_id);
-        // Assert collateral amounts
-        assert!(base_collateral == base_to_route_1, 0);
-        assert!(quote_collateral == quote_coins_start - quote_to_route_1, 0);
-        // Assert matching engine coin coints
-        assert!(coin::value(&engine_base_coins) == engine_base_coins_start -
-            base_to_route_1, 0);
-        assert!(coin::value(&engine_quote_coins) == quote_to_route_1, 0);
-        // Declare complete fill parameters relative to user
-        let base_parcels_filled_2 = order_base_parcels - base_parcels_filled_1;
-        let base_to_route_2 = base_parcels_filled_2 * scale_factor;
-        let quote_to_route_2 = base_parcels_filled_2 * price;
-        // Process a complete fill
-        fill_order_internal<BC, QC, E1>(@user, custodian_id, side, order_id,
-            true, base_parcels_filled_2, &mut engine_base_coins,
-            &mut engine_quote_coins, base_to_route_2, quote_to_route_2,
-            &get_econia_capability_test());
-        // Assert base coin counts
-        (base_coins_total, base_coins_available) =
-            get_collateral_counts_test<BC, QC, E1, BC>(@user, custodian_id);
-        assert!(base_coins_total == order_base_parcels * scale_factor, 0);
-        assert!(base_coins_available == order_base_parcels * scale_factor, 0);
-        // Assert quote coin counts
-        (quote_coins_total, quote_coins_available) =
-            get_collateral_counts_test<BC, QC, E1, QC>(@user, custodian_id);
-        assert!(quote_coins_total == quote_coins_start -
-            order_base_parcels * price, 0);
-        assert!(quote_coins_available == quote_coins_start -
-            order_base_parcels * price, 0);
-        // Assert order popped of user's open orders
-        assert!(!has_order_test<BC, QC, E1>(@user, custodian_id, side,
-            order_id), 0);
-        // Get collateral amounts
-        (base_collateral, quote_collateral) =
-            get_collateral_amounts_test<BC, QC, E1>(@user, custodian_id);
-        // Assert collateral amounts
-        assert!(base_collateral == base_to_route_1 + base_to_route_2, 0);
-        assert!(quote_collateral ==
-            quote_coins_start - quote_to_route_1 - quote_to_route_2, 0);
-        // Assert matching engine coin coints
-        assert!(coin::value(&engine_base_coins) ==
-            engine_base_coins_start - base_to_route_1 - base_to_route_2, 0);
-        assert!(coin::value(&engine_quote_coins) ==
-            quote_to_route_1 + quote_to_route_2, 0);
-        // Burn matching engine's coins
-        coins::burn(engine_base_coins); coins::burn(engine_quote_coins);
-    }
-
-    #[test]
-    /// Verify successful returns
-    fun test_range_check_order_fills() {
-        // Define function parameters
-        let (scale_factor, base_parcels, price) = (10, 11, 12);
-        // Run calculations
-        let (base_to_fill, quote_to_fill) = range_check_order_fills(
-            scale_factor, base_parcels, price);
-        // Assert returns
-        assert!(base_to_fill == scale_factor * base_parcels, 0);
-        assert!(quote_to_fill == price * base_parcels, 0);
-    }
-
-    #[test]
-    #[expected_failure(abort_code = 9)]
-    /// Verify failure for base parcels set to 0
-    fun test_range_check_order_fills_base_parcels_0() {
-        range_check_order_fills(123, 0, 456); // Attempt invalid call
-    }
-
-    #[test]
-    #[expected_failure(abort_code = 10)]
-    /// Verify failure for base fill overflow
-    fun test_range_check_order_fills_overflow_base() {
-        // Attempt invalid call
-        range_check_order_fills(10, HI_64 / 9, 1);
-    }
-
-    #[test]
-    #[expected_failure(abort_code = 11)]
-    /// Verify failure for quote fill overflow
-    fun test_range_check_order_fills_overflow_quote() {
-        // Attempt invalid call
-        range_check_order_fills(1, HI_64, 2);
-=======
     #[expected_failure(abort_code = 15)]
     /// Verify failure for no orders
     fun test_get_order_id_nearest_spread_internal_no_orders(
@@ -4038,16 +2561,10 @@
         // Attempt invalid range check
         range_check_new_order(side, size, price, lot_size, tick_size,
             in_asset_ceiling, out_asset_available);
->>>>>>> 45d13bc9
     }
 
     #[test]
     #[expected_failure(abort_code = 8)]
-<<<<<<< HEAD
-    /// Verify failure for price set to 0
-    fun test_range_check_order_fills_price_0() {
-        range_check_order_fills(123, 456, 0); // Attempt invalid call
-=======
     /// Verify failure for size 0
     fun test_range_check_new_order_size_0() {
         // Define order parameters
@@ -4086,7 +2603,6 @@
             price, lot_size, tick_size, in_asset_ceiling, out_asset_available);
         assert!(in_asset_fill  == size * lot_size         , 0);
         assert!(out_asset_fill == size * price * tick_size, 0);
->>>>>>> 45d13bc9
     }
 
     #[test(user = @user)]
@@ -4094,18 +2610,9 @@
     fun test_register_collateral_entry(
         user: &signer
     ) acquires Collateral {
-<<<<<<< HEAD
-        let market_account_info_1 = MarketAccountInfo{
-            market_info: registry::market_info<BC, QC, E1>(),
-            custodian_id: 123 }; // Declare market account info
-        let market_account_info_2 = MarketAccountInfo{
-            market_info: registry::market_info<BC, QC, E2>(),
-            custodian_id: 456 }; // Declare market account info
-=======
         // Declare market account IDs
         let market_account_id_1 = get_market_account_id(0, 1);
         let market_account_id_2 = get_market_account_id(0, NO_CUSTODIAN);
->>>>>>> 45d13bc9
         // Register collateral entry
         register_collateral_entry<BC>(user, market_account_id_1);
         // Register another collateral entry
@@ -4114,23 +2621,13 @@
         let collateral_map =
             &borrow_global<Collateral<BC>>(address_of(user)).map;
         // Borrow immutable ref to collateral for first market account
-<<<<<<< HEAD
-        let collateral_1 =
-            open_table::borrow(collateral_map, market_account_info_1);
-=======
         let collateral_ref_1 =
             open_table::borrow(collateral_map_ref, market_account_id_1);
->>>>>>> 45d13bc9
         // Assert amount
         assert!(coin::value(collateral_1) == 0, 0);
         // Borrow immutable ref to collateral for second market account
-<<<<<<< HEAD
-        let collateral_2 =
-            open_table::borrow(collateral_map, market_account_info_2);
-=======
         let collateral_ref_2 =
             open_table::borrow(collateral_map_ref, market_account_id_2);
->>>>>>> 45d13bc9
         // Assert amount
         assert!(coin::value(collateral_2) == 0, 0);
     }
@@ -4141,14 +2638,8 @@
     fun test_register_collateral_entry_already_registered(
         user: &signer
     ) acquires Collateral {
-<<<<<<< HEAD
-        let market_account_info = MarketAccountInfo{
-            market_info: registry::market_info<BC, QC, E1>(),
-            custodian_id: 123 }; // Declare market account info
-=======
         // Declare market account ID
         let market_account_id = get_market_account_id(0, 1);
->>>>>>> 45d13bc9
         // Register collateral entry
         register_collateral_entry<BC>(user, market_account_id);
         // Attempt invalid re-registration
@@ -4164,24 +2655,6 @@
     fun test_register_market_account_invalid_custodian_id(
         econia: &signer,
         user: &signer
-<<<<<<< HEAD
-    ) acquires Collateral, MarketAccounts {
-       registry::register_test_market_internal(econia); // Init test market
-       // Attempt invalid registration
-       register_market_account<BC, QC, E1>(user, 1);
-    }
-
-    #[test(user = @user)]
-    #[expected_failure(abort_code = 0)]
-    /// Verify failure for no such registered market
-    fun test_register_market_account_no_market(
-        user: &signer
-    ) acquires Collateral, MarketAccounts {
-       // Attempt invalid registration
-       register_market_account<BC, QC, E1>(user, 0);
-    }
-
-=======
     ) acquires
         Collateral,
         MarketAccounts
@@ -4194,7 +2667,6 @@
             user, agnostic_test_market_id, 1000000000);
     }
 
->>>>>>> 45d13bc9
     #[test(
         econia = @econia,
         user = @user
@@ -4203,44 +2675,6 @@
     fun test_register_market_accounts(
         econia: &signer,
         user: &signer
-<<<<<<< HEAD
-    ): registry::CustodianCapability
-    acquires Collateral, MarketAccounts {
-        // Init test market
-        registry::register_test_market_internal(econia);
-        // Register a custodian
-        let custodian_capability = registry::register_custodian_capability();
-        // Register uncustodied and custodied test market accounts
-        register_market_account<BC, QC, E1>(user, 0);
-        register_market_account<BC, QC, E1>(user, 1);
-        // Get market account info for both market accounts
-        let market_account_info_0 = market_account_info<BC, QC, E1>(0);
-        let market_account_info_1 = market_account_info<BC, QC, E1>(1);
-        // Borrow immutable reference to market accounts map
-        let market_accounts_map =
-            &borrow_global<MarketAccounts>(address_of(user)).map;
-        // Assert entries added to table
-        assert!(open_table::contains(
-            market_accounts_map, market_account_info_0), 0);
-        assert!(open_table::contains(
-            market_accounts_map, market_account_info_1), 0);
-        // Borrow immutable ref to base coin collateral map
-        let base_collateral_map =
-            &borrow_global<Collateral<BC>>(address_of(user)).map;
-        // Assert entries added to table
-        assert!(open_table::contains(
-            base_collateral_map, market_account_info_0), 0);
-        assert!(open_table::contains(
-            base_collateral_map, market_account_info_1), 0);
-        // Borrow immutable ref to quote coin collateral map
-        let quote_collateral_map =
-            &borrow_global<Collateral<QC>>(address_of(user)).map;
-        assert!(open_table::contains(
-            quote_collateral_map, market_account_info_0), 0);
-        assert!(open_table::contains(
-            quote_collateral_map, market_account_info_1), 0);
-        custodian_capability // Return registered custodian capability
-=======
     ) acquires
         Collateral,
         MarketAccounts
@@ -4263,8 +2697,8 @@
         let market_account_id_pure_coin = get_market_account_id(
             market_id_pure_coin, general_custodian_id_pure_coin);
         // Borrow immutable reference to market accounts map
-        let market_accounts_map_ref =
-            &borrow_global<MarketAccounts>(@user).map;
+        let market_accounts_map =
+            &borrow_global<MarketAccounts>(address_of(user)).map;
         // Assert entries added to table
         assert!(open_table::contains(
             market_accounts_map_ref, market_account_id_agnostic), 0);
@@ -4285,7 +2719,6 @@
         // Assert entry added for pure coin market account
         assert!(open_table::contains(collateral_map_ref,
             market_account_id_pure_coin), 0);
->>>>>>> 45d13bc9
     }
 
     #[test(
@@ -4297,19 +2730,6 @@
         econia: &signer,
         user: &signer
     ) acquires MarketAccounts {
-<<<<<<< HEAD
-        registry::init_registry(econia); // Initialize registry
-        let market_account_info_1 = MarketAccountInfo{
-            market_info: registry::market_info<BC, QC, E1>(),
-            custodian_id: 123}; // Declare mock market account info
-        let market_account_info_2 = MarketAccountInfo{
-            market_info: registry::market_info<BC, QC, E2>(),
-            custodian_id: 456}; // Declare mock market account info
-        // Register market accounts entry
-        register_market_accounts_entry(user, market_account_info_1);
-        // Register another market accounts entry
-        register_market_accounts_entry(user, market_account_info_2);
-=======
         // Declare market values
         let market_id_1 = 0;
         let general_custodian_id_1 = 1;
@@ -4336,34 +2756,9 @@
         register_market_accounts_entry<BC, QC>(user, market_account_id_1);
         // Register market accounts entry
         register_market_accounts_entry<BC, QC>(user, market_account_id_2);
->>>>>>> 45d13bc9
         // Borrow immutable reference to market accounts map
-        let market_accounts_map =
+        let market_accounts_map_ref =
             &borrow_global<MarketAccounts>(address_of(user)).map;
-<<<<<<< HEAD
-        // Borrow immutable ref to first market account
-        let market_account_1 = open_table::borrow(
-            market_accounts_map, market_account_info_1);
-        // Assert fields
-        assert!(market_account_1.scale_factor == 10, 0);
-        assert!(critbit::is_empty(&market_account_1.asks), 0);
-        assert!(critbit::is_empty(&market_account_1.bids), 0);
-        assert!(market_account_1.base_coins_total == 0, 0);
-        assert!(market_account_1.base_coins_available == 0, 0);
-        assert!(market_account_1.quote_coins_total == 0, 0);
-        assert!(market_account_1.quote_coins_available == 0, 0);
-        // Borrow immutable ref to second market account
-        let market_account_2 = open_table::borrow(
-            market_accounts_map, market_account_info_2);
-        // Assert fields
-        assert!(market_account_2.scale_factor == 100, 0);
-        assert!(critbit::is_empty(&market_account_2.asks), 0);
-        assert!(critbit::is_empty(&market_account_2.bids), 0);
-        assert!(market_account_2.base_coins_total == 0, 0);
-        assert!(market_account_2.base_coins_available == 0, 0);
-        assert!(market_account_2.quote_coins_total == 0, 0);
-        assert!(market_account_2.quote_coins_available == 0, 0);
-=======
         // Borrow immutable reference to first market account
         let market_account_ref_1 =
             open_table::borrow(market_accounts_map_ref, market_account_id_1);
@@ -4400,7 +2795,6 @@
         assert!(market_account_ref_2.quote_total == 0, 0);
         assert!(market_account_ref_2.quote_available == 0, 0);
         assert!(market_account_ref_2.quote_ceiling == 0, 0);
->>>>>>> 45d13bc9
     }
 
     #[test(
@@ -4408,30 +2802,11 @@
         user = @user
     )]
     #[expected_failure(abort_code = 2)]
-    /// Verify failure for given market account is already registered
+    /// Verify failure for attempting to re-register market account
     fun test_register_market_accounts_entry_already_registered(
         econia: &signer,
         user: &signer
     ) acquires MarketAccounts {
-<<<<<<< HEAD
-        registry::init_registry(econia); // Initialize registry
-        let market_account_info = MarketAccountInfo{
-            market_info: registry::market_info<BC, QC, registry::E1>(),
-            custodian_id: 123 }; // Declare market account info
-        // Register market accounts entry
-        register_market_accounts_entry(user, market_account_info);
-        // Attempt invalid re-registration
-        register_market_accounts_entry(user, market_account_info);
-    }
-
-    #[test(user = @user)]
-    #[expected_failure(abort_code = 6)]
-    /// Verify failure for custodian ID not flagged as no custodian
-    fun test_withdraw_collateral_coinstore_override(
-        user: &signer
-    ) acquires Collateral, MarketAccounts {
-        withdraw_collateral_coinstore<BC, QC, E1>(user, 1, true, 1);
-=======
         // Declare market values
         let market_id_1 = 0;
         let general_custodian_id_1 = 1;
@@ -4451,122 +2826,12 @@
         register_market_accounts_entry<BC, QC>(user, market_account_id_1);
         // Register market accounts entry
         register_market_accounts_entry<BC, QC>(user, market_account_id_1);
->>>>>>> 45d13bc9
     }
 
     #[test(
         econia = @econia,
         user = @user
     )]
-<<<<<<< HEAD
-    /// Verify successful withdraw
-    fun test_withdraw_collateral_success(
-        econia: &signer,
-        user: &signer
-    ) acquires Collateral, MarketAccounts {
-        let deposit_amount = 20; // Declare first deposit amount
-        let withdraw_amount_1 = 15; // Declare first withdraw amount
-        let withdraw_amount_2 = 5; // Declare second withdraw amount
-        // Register test market
-        registry::register_test_market_internal(econia);
-        // Register market account for user without custodian
-        register_market_account<BC, QC, E1>(user, NO_CUSTODIAN);
-        let market_account_info = MarketAccountInfo{
-                market_info: registry::market_info<BC, QC, registry::E1>(),
-                custodian_id: NO_CUSTODIAN
-        }; // Declare market account info
-        // Mint coins to deposit
-        let coins = coins::mint<QC>(econia, deposit_amount);
-        // Deposit coins as collateral
-        deposit_collateral<QC>(@user, market_account_info, coins);
-        // Withdraw first withdraw amount
-        let coins = withdraw_collateral_user<QC>(
-            user, market_account_info, withdraw_amount_1);
-        // Assert correct amount withdrawn
-        assert!(coin::value(&coins) == withdraw_amount_1, 0);
-        // Borrow mutable reference to market accounts map
-        let market_accounts_map =
-            &mut borrow_global_mut<MarketAccounts>(@user).map;
-        // Borrow mutable reference to market account
-        let market_account =
-            open_table::borrow_mut(market_accounts_map, market_account_info);
-        // Assert coin counts
-        assert!(market_account.base_coins_total == 0, 0);
-        assert!(market_account.base_coins_available == 0, 0);
-        assert!(market_account.quote_coins_total ==
-            deposit_amount - withdraw_amount_1, 0);
-        assert!(market_account.quote_coins_available ==
-            deposit_amount - withdraw_amount_1, 0);
-        // Borrow mutable reference to collateral map
-        let collateral_map =
-            &mut borrow_global_mut<Collateral<QC>>(@user).map;
-        // Borrow immutable reference to collateral for market account
-        let collateral =
-            open_table::borrow(collateral_map, market_account_info);
-        assert!( // Assert correct value
-            coin::value(collateral) == deposit_amount - withdraw_amount_1, 0);
-        coins::burn(coins); // Burn withdrawn coins
-        account::create_account_for_test(@user); // Create user account
-        // Register user with quote coin store
-        coin::register<QC>(user);
-        // Withdraw second withdraw amount
-        withdraw_collateral_coinstore<BC, QC, E1>(
-            user, NO_CUSTODIAN, false, withdraw_amount_2);
-        // Assert correct amount withdrawn
-        assert!(coin::balance<QC>(@user) == withdraw_amount_2, 0);
-        // Borrow mutable reference to market accounts map
-        let market_accounts_map =
-            &mut borrow_global_mut<MarketAccounts>(@user).map;
-        // Borrow mutable reference to market account
-        let market_account =
-            open_table::borrow_mut(market_accounts_map, market_account_info);
-        // Assert coin counts
-        assert!(market_account.base_coins_total == 0, 0);
-        assert!(market_account.base_coins_available == 0, 0);
-        assert!(market_account.quote_coins_total == 0, 0);
-        assert!(market_account.quote_coins_available == 0, 0);
-        // Borrow mutable reference to collateral map
-        let collateral_map =
-            &mut borrow_global_mut<Collateral<QC>>(@user).map;
-        // Borrow immutable reference to collateral for market account
-        let collateral =
-            open_table::borrow(collateral_map, market_account_info);
-        // Assert correct value
-        assert!(coin::value(collateral) == 0, 0);
-    }
-
-    #[test]
-    #[expected_failure(abort_code = 5)]
-    /// Verify failure for unauthorized custodian withdraw
-    fun test_withdraw_collateral_custodian_unauthorized():
-    Coin<BC>
-    acquires Collateral, MarketAccounts {
-        let market_account_info = MarketAccountInfo{
-            market_info: registry::market_info<BC, QC, registry::E1>(),
-            custodian_id: 123 }; // Declare market account info
-        // Get a custodian capability
-        let custodian_capability = registry::get_custodian_capability(1);
-        // Attempt invalid withdraw
-        let coins = withdraw_collateral_custodian<BC>(
-            @user, market_account_info, 100, &custodian_capability);
-        // Destroy custodian capability
-        registry::destroy_custodian_capability(custodian_capability);
-        coins // Return coins (or signal to compiler as much)
-    }
-
-    #[test(user = @user)]
-    #[expected_failure(abort_code = 3)]
-    /// Verify failure for no registered market account
-    fun test_withdraw_collateral_no_market_account(
-        user: &signer
-    ): Coin<BC>
-    acquires Collateral, MarketAccounts {
-        let market_account_info = MarketAccountInfo{
-            market_info: registry::market_info<BC, QC, registry::E1>(),
-            custodian_id: 0 }; // Declare market account info
-        // Attempt invalid withdraw
-        withdraw_collateral_user<BC>(user, market_account_info, 10)
-=======
     /// Verify adding an ask, then removing it
     fun test_register_remove_order_internal_ask(
         econia: &signer,
@@ -4726,7 +2991,6 @@
             econia, user, NO_CUSTODIAN, NO_CUSTODIAN);
         // Attempt invalid existence verification
         verify_market_account_exists(@user, market_account_id + 1);
->>>>>>> 45d13bc9
     }
 
     #[test(
@@ -4734,44 +2998,6 @@
         user = @user
     )]
     #[expected_failure(abort_code = 4)]
-<<<<<<< HEAD
-    /// Verify failure for not enough collateral
-    fun test_withdraw_collateral_not_enough_collateral(
-        econia: &signer,
-        user: &signer
-    ): Coin<BC>
-    acquires Collateral, MarketAccounts {
-        // Register test market
-        registry::register_test_market_internal(econia);
-        // Register custodian, store capability
-        let custodian_capability = registry::register_custodian_capability();
-        // Register market account for user w/ custodian ID 1
-        register_market_account<BC, QC, E1>(user, 1);
-        let market_account_info = MarketAccountInfo{
-                market_info: registry::market_info<BC, QC, registry::E1>(),
-                custodian_id: 1
-        }; // Declare market account info
-        // Attempt invalid withdraw
-        let coins = withdraw_collateral_custodian<BC>(
-            @user, market_account_info, 1, &custodian_capability);
-        // Destroy custodian capability
-        registry::destroy_custodian_capability(custodian_capability);
-        coins // Return coins (or signal to compiler as much)
-    }
-
-    #[test(user = @user)]
-    #[expected_failure(abort_code = 6)]
-    /// Verify failure for attempting to override custodian
-    fun test_withdraw_collateral_user_override(
-        user: &signer
-    ): Coin<BC>
-    acquires Collateral, MarketAccounts {
-        let market_account_info = MarketAccountInfo{
-            market_info: registry::market_info<BC, QC, registry::E1>(),
-            custodian_id: 123 }; // Declare market account info
-        // Attempt invalid withdraw
-        withdraw_collateral_user<BC>(user, market_account_info, 100)
-=======
     /// Verify failure for attempting to withdraw more than available
     fun test_withdraw_asset_not_enough_asset_available(
         econia: &signer,
@@ -5110,7 +3336,6 @@
         // Destroy custodian capabilities
         registry::destroy_custodian_capability_test(custodian_capability);
         registry::destroy_custodian_capability_test(unauthorized_capability);
->>>>>>> 45d13bc9
     }
 
     // Tests <<<<<<<<<<<<<<<<<<<<<<<<<<<<<<<<<<<<<<<<<<<<<<<<<<<<<<<<<<<<<<<<<<
