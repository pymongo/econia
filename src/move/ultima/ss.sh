--- conflicted
+++ resolved
@@ -21,11 +21,7 @@
 elif test $1 = pb; then
     python ../../python/ultima/build.py prep long ../../..
     cargo run -- sources
-<<<<<<< HEAD
     python ../../python/ultima/build.py publish ../../../.secrets/5d2c54806c7f3bb4df91d483df3df8c935775569155772cc30977b05ebcbe0f4.key ../../../ $2
-=======
-    python ../../python/ultima/build.py publish ../../../.secrets/cf6fc0ed02ce8079334e911bcbbcd9a891f292d89a9de6eed87e6581444db15c.key ../../../
->>>>>>> 5b5a2441
 
 # Clean up temp files and format addresses in short form
 elif test $1 = cl; then
