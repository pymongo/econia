--- conflicted
+++ resolved
@@ -86,20 +86,10 @@
             .ok_or(anyhow!("No data is included and --no-default is set."))?)
         .clone()
     } else {
-<<<<<<< HEAD
         let mut x = vec![Pipelines::Candlesticks, Pipelines::UserHistory];
-=======
-        let mut x = vec![
-            Pipelines::Candlesticks,
-            Pipelines::Leaderboards,
-            Pipelines::UserHistory,
-        ];
->>>>>>> b820cdd9
         let exclude = args.exclude.unwrap_or(vec![]);
         x = x.into_iter().filter(|a| !exclude.contains(a)).collect();
-        x.append(&mut args
-            .include
-            .unwrap_or(vec![]));
+        x.append(&mut args.include.unwrap_or(vec![]));
         x
     };
 
