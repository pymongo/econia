use std::{
    str::FromStr,
    sync::Arc,
    time::{Duration, SystemTime},
};

use aggregator::Pipeline;
use anyhow::{anyhow, Result};
use aptos_sdk::rest_client::AptosBaseUrl;
use clap::{Parser, ValueEnum};
use pipelines::{
<<<<<<< HEAD
    Candlesticks, Coins, EnumeratedVolume, Leaderboards, OrderHistory, Prices, RefreshMaterializedView,
    RollingVolume, UserBalances, UserHistory,
=======
    Candlesticks, Coins, EnumeratedVolume, Fees, Leaderboards, OrderHistory,
    RefreshMaterializedView, RollingVolume, UserBalances, UserHistory,
>>>>>>> 002e4982
};
use sqlx::Executor;
use sqlx_postgres::PgPoolOptions;
use tokio::{sync::Mutex, task::JoinSet};
use url::Url;

mod dbtypes;
mod pipelines;

#[derive(Parser, Debug)]
#[command(author, version, about, long_about = None)]
struct Args {
    /// If set, no pipeline will be included by default.
    #[arg(short, long)]
    no_default: bool,

    /// Exclusion list. Pipelines specified here will not be executed. Ignored if --no-default passed.
    #[arg(short, long, default_values = Vec::<String>::new())]
    exclude: Vec<Pipelines>,

    /// Inclusion list. Pipelines specified here will be executed. Ignored if --no-default is not passed.
    #[arg(short, long, value_enum, default_values = Vec::<String>::new())]
    include: Vec<Pipelines>,

    /// Database URL.
    #[arg(short, long)]
    database_url: Option<String>,

    /// Aptos network.
    #[arg(short, long)]
    aptos_network: Option<AptosNetwork>,
}

const MAX_BATCH_SIZE: u64 = 100_000;

#[derive(Clone, Debug, PartialEq, Eq, PartialOrd, Ord, ValueEnum)]
pub enum Pipelines {
    Candlesticks,
    Coins,
    EnumeratedVolume,
    Fees,
    Leaderboards,
    Market24hData,
    OrderHistory,
    Prices,
    RollingVolume,
    TvlPerAsset,
    TvlPerMarket,
    UserBalances,
    UserHistory,
}

#[derive(Clone, Debug, PartialEq)]
pub enum AptosNetwork {
    Mainnet,
    Testnet,
    Devnet,
    Custom(String),
}

impl FromStr for AptosNetwork {
    type Err = anyhow::Error;

    fn from_str(s: &str) -> Result<Self, Self::Err> {
        let network = match s {
            "mainnet" => Self::Mainnet,
            "testnet" => Self::Testnet,
            "devnet" => Self::Devnet,
            _ => {
                if s.to_string().starts_with("custom(") && s.to_string().ends_with(')') {
                    Self::Custom(s["custom(".len()..s.len() - ")".len()].to_string())
                } else {
                    return Err(anyhow!("Invalid Aptos Network"));
                }
            }
        };
        Ok(network)
    }
}

struct EnvConfig {
    no_default: bool,
    exclude: Vec<Pipelines>,
    include: Vec<Pipelines>,
    database_url: Option<String>,
    aptos_network: Option<AptosNetwork>,
}

impl EnvConfig {
    pub fn new() -> Self {
        EnvConfig {
            no_default: std::env::var("AGGREGATOR_NO_DEFAULT").unwrap_or(String::from("false")).parse().unwrap_or_else(|_| {
                tracing::error!("Invalid value for AGGREGATOR_NO_DEFAULT, must be either true or false.");
                panic!()
            }),
            exclude: std::env::var("AGGREGATOR_EXCLUDE")
                .ok()
                .map(|s|
                    s.split('+')
                        .map(|s|
                            ValueEnum::from_str(s, true)
                                .unwrap_or_else(|_| {
                                    tracing::error!("Invalid value for AGGREGATOR_EXCLUDE. Run the aggregator with --help to list possible values.");
                                    panic!()
                                })
                        )
                        .collect()
                )
                .unwrap_or_default(),
            include: std::env::var("AGGREGATOR_INCLUDE")
                .ok()
                .map(|s|
                    s.split('+')
                        .map(|s|
                            ValueEnum::from_str(s, true)
                                .unwrap_or_else(|_| {
                                    tracing::error!("Invalid value for AGGREGATOR_INCLUDE. Run the aggregator with --help to list possible values.");
                                    panic!()
                                })
                        )
                        .collect()
                )
                .unwrap_or_default(),
            database_url: std::env::var("DATABASE_URL").ok(),
            aptos_network: std::env::var("APTOS_NETWORK").ok().map(|s|
                AptosNetwork::from_str(&s).unwrap_or_else(|_| {
                    tracing::error!("Invalid Aptos network.");
                    panic!()
                })
            )
        }
    }
}

impl AptosNetwork {
    pub fn to_base_url(&self) -> AptosBaseUrl {
        match self {
            Self::Mainnet => AptosBaseUrl::Mainnet,
            Self::Testnet => AptosBaseUrl::Testnet,
            Self::Devnet => AptosBaseUrl::Devnet,
            Self::Custom(s) => AptosBaseUrl::Custom(Url::parse(&s).unwrap_or_else(|_| {
                tracing::error!("Invalid custom Aptos network url.");
                panic!()
            })),
        }
    }
}

#[tokio::main]
async fn main() -> Result<()> {
    let mut args: Args = Args::parse();

    tracing_subscriber::fmt()
        .with_max_level(tracing::Level::INFO)
        .init();
    tracing::info!("Started up.");

    dotenvy::dotenv().ok();

    let env_config: EnvConfig = EnvConfig::new();

    let network = env_config.aptos_network.unwrap_or_else(|| {
        args.aptos_network.unwrap_or_else(|| {
            tracing::warn!("APTOS_NETWORK is not set. Using AptosNetwork::Testnet by default.");
            AptosNetwork::Testnet
        })
    });

    let database_url = env_config.database_url.unwrap_or_else(|| {
        args.database_url.unwrap_or_else(|| {
            tracing::error!("DATABASE_URL is not set.");
            panic!();
        })
    });

    let pipelines = if env_config.no_default || args.no_default {
        let mut include = env_config.include.clone();
        include.append(&mut args.include);
        include.sort();
        include.dedup();
        if include.is_empty() {
            tracing::error!("No pipelines are included and --no-default is set.");
            panic!();
        }
        include
    } else {
        let mut x = vec![
            Pipelines::Candlesticks,
            Pipelines::Coins,
            Pipelines::EnumeratedVolume,
            Pipelines::Fees,
            Pipelines::Market24hData,
            Pipelines::Prices,
            Pipelines::RollingVolume,
            Pipelines::UserBalances,
            Pipelines::UserHistory,
            Pipelines::TvlPerAsset,
            Pipelines::TvlPerMarket,
        ];
        let mut exclude = env_config.exclude.clone();
        let mut include = env_config.include.clone();
        exclude.append(&mut args.exclude);
        include.append(&mut args.include);
        x = x.into_iter().filter(|a| !exclude.contains(a)).collect();
        x.append(&mut include);
        x.sort();
        x.dedup();
        x
    };
    tracing::info!("Using pipelines {pipelines:?}.");
    tracing::info!("Using network {network:?}.");

    let pool = PgPoolOptions::new()
        .after_connect(|conn, _| {
            Box::pin(async move {
                conn.execute("SET default_transaction_isolation TO 'repeatable read'")
                    .await?;
                Ok(())
            })
        })
        .connect(&database_url)
        .await?;

    tracing::info!("Connected to DB.");

    let default_interval = Duration::from_secs(5);

    let mut data: Vec<Arc<Mutex<dyn Pipeline + Send + Sync>>> = vec![];

    for pipeline in pipelines {
        match pipeline {
            Pipelines::Candlesticks => {
                data.push(Arc::new(Mutex::new(Candlesticks::new(pool.clone(), 60))));
                data.push(Arc::new(Mutex::new(Candlesticks::new(
                    pool.clone(),
                    60 * 5,
                ))));
                data.push(Arc::new(Mutex::new(Candlesticks::new(
                    pool.clone(),
                    60 * 15,
                ))));
                data.push(Arc::new(Mutex::new(Candlesticks::new(
                    pool.clone(),
                    60 * 30,
                ))));
                data.push(Arc::new(Mutex::new(Candlesticks::new(
                    pool.clone(),
                    60 * 60,
                ))));
                data.push(Arc::new(Mutex::new(Candlesticks::new(
                    pool.clone(),
                    60 * 60 * 4,
                ))));
                data.push(Arc::new(Mutex::new(Candlesticks::new(
                    pool.clone(),
                    60 * 60 * 12,
                ))));
                data.push(Arc::new(Mutex::new(Candlesticks::new(
                    pool.clone(),
                    60 * 60 * 24,
                ))));
            }
            Pipelines::Coins => {
                data.push(Arc::new(Mutex::new(Coins::new(
                    pool.clone(),
                    network.to_base_url(),
                ))));
            }
            Pipelines::EnumeratedVolume => {
                data.push(Arc::new(Mutex::new(EnumeratedVolume::new(pool.clone()))))
            }
            Pipelines::Fees => data.push(Arc::new(Mutex::new(Fees::new(pool.clone())))),
            Pipelines::Leaderboards => {
                data.push(Arc::new(Mutex::new(Leaderboards::new(pool.clone()))));
            }
            Pipelines::Market24hData => {
                data.push(Arc::new(Mutex::new(RefreshMaterializedView::new(
                    pool.clone(),
                    "aggregator.markets_24h_data",
                    Duration::from_secs(5 * 60),
                ))))
            }
            Pipelines::OrderHistory => {
                data.push(Arc::new(Mutex::new(OrderHistory::new(pool.clone()))))
            }
            Pipelines::Prices => {
                data.push(Arc::new(Mutex::new(Prices::new(pool.clone()))))
            }
            Pipelines::RollingVolume => {
                data.push(Arc::new(Mutex::new(RollingVolume::new(pool.clone()))))
            }
            Pipelines::UserBalances => {
                data.push(Arc::new(Mutex::new(UserBalances::new(pool.clone()))));
            }
            Pipelines::UserHistory => {
                data.push(Arc::new(Mutex::new(UserHistory::new(pool.clone()))));
            }
            Pipelines::TvlPerAsset => {
                data.push(Arc::new(Mutex::new(RefreshMaterializedView::new(
                    pool.clone(),
                    "aggregator.tvl_per_asset",
                    Duration::from_secs(60),
                ))));
            }
            Pipelines::TvlPerMarket => {
                data.push(Arc::new(Mutex::new(RefreshMaterializedView::new(
                    pool.clone(),
                    "aggregator.tvl_per_market",
                    Duration::from_secs(60),
                ))));
            }
        }
    }

    let mut handles = JoinSet::new();

    for data in data {
        handles.spawn(async move {
            let mut data = data.lock().await;

            tracing::info!(
                "[{}] Starting process & saving (historical).",
                data.model_name()
            );
            let start = SystemTime::now();
            data.process_and_save_historical_data().await?;
            let time = start
                .elapsed()
                .unwrap_or(Duration::from_secs(0))
                .as_millis();
            tracing::info!(
                "[{}] Finished process & saving in {}ms (historical).",
                data.model_name(),
                time
            );

            loop {
                let interval = data.poll_interval().unwrap_or(default_interval);

                tokio::time::sleep(interval).await;

                if data.ready() {
                    tracing::info!("[{}] Starting process & saving.", data.model_name());
                    let start = SystemTime::now();
                    data.process_and_save().await?;
                    let time = start
                        .elapsed()
                        .unwrap_or(Duration::from_secs(0))
                        .as_millis();
                    tracing::info!(
                        "[{}] Finished process & saving in {}ms.",
                        data.model_name(),
                        time
                    );
                } else {
                    tracing::info!("[{}] Data is not ready.", data.model_name());
                }
            }

            #[allow(unreachable_code)]
            Ok::<(), anyhow::Error>(())
        });
    }

    while let Some(res) = handles.join_next().await {
        res??;
    }

    Ok(())
}<|MERGE_RESOLUTION|>--- conflicted
+++ resolved
@@ -9,13 +9,8 @@
 use aptos_sdk::rest_client::AptosBaseUrl;
 use clap::{Parser, ValueEnum};
 use pipelines::{
-<<<<<<< HEAD
-    Candlesticks, Coins, EnumeratedVolume, Leaderboards, OrderHistory, Prices, RefreshMaterializedView,
+    Candlesticks, Coins, EnumeratedVolume, Fees, Leaderboards, OrderHistory, Prices, RefreshMaterializedView,
     RollingVolume, UserBalances, UserHistory,
-=======
-    Candlesticks, Coins, EnumeratedVolume, Fees, Leaderboards, OrderHistory,
-    RefreshMaterializedView, RollingVolume, UserBalances, UserHistory,
->>>>>>> 002e4982
 };
 use sqlx::Executor;
 use sqlx_postgres::PgPoolOptions;
