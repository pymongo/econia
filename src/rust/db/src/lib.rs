--- conflicted
+++ resolved
@@ -8,15 +8,11 @@
 use serde::Deserialize;
 use types::constants::ECONIA_ADDRESS;
 
-<<<<<<< HEAD
 use crate::models::{
-    coin::{Coin, NewCoin},
+    asset::{Asset, NewAsset},
     events::NewMakerEvent,
     market::{MarketRegistrationEvent, NewMarketRegistrationEvent},
 };
-=======
-use crate::models::{Asset, MarketRegistrationEvent, NewAsset, NewMarketRegistrationEvent};
->>>>>>> 7c4530eb
 
 pub mod error;
 pub mod models;
