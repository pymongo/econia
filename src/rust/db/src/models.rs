--- conflicted
+++ resolved
@@ -1,86 +1,4 @@
-<<<<<<< HEAD
-use bigdecimal::BigDecimal;
-use chrono::{DateTime, Utc};
-use diesel::prelude::*;
-use serde::{Deserialize, Serialize};
-
-use crate::schema::{coins, market_registration_events};
-
-#[derive(Clone, Debug, Serialize, Deserialize, Queryable)]
-pub struct Coin {
-    pub account_address: String,
-    pub module_name: String,
-    pub struct_name: String,
-    pub symbol: String,
-    pub name: String,
-    pub decimals: i16,
-}
-
-#[derive(Insertable, Debug)]
-#[diesel(table_name = coins)]
-pub struct NewCoin<'a> {
-    pub account_address: &'a str,
-    pub module_name: &'a str,
-    pub struct_name: &'a str,
-    pub symbol: &'a str,
-    pub name: &'a str,
-    pub decimals: i16,
-}
-
-#[derive(Clone, Debug, Serialize, Deserialize, Queryable)]
-pub struct Market {
-    pub market_id: BigDecimal,
-    pub base_account_address: Option<String>,
-    pub base_module_name: Option<String>,
-    pub base_struct_name: Option<String>,
-    pub base_name_generic: Option<String>,
-    pub quote_account_address: String,
-    pub quote_module_name: String,
-    pub quote_struct_name: String,
-    pub lot_size: BigDecimal,
-    pub tick_size: BigDecimal,
-    pub min_size: BigDecimal,
-    pub underwriter_id: BigDecimal,
-    pub created_at: DateTime<Utc>,
-}
-
-#[derive(Clone, Debug, Serialize, Deserialize, Queryable)]
-pub struct MarketRegistrationEvent {
-    pub market_id: BigDecimal,
-    pub time: DateTime<Utc>,
-    pub base_account_address: Option<String>,
-    pub base_module_name: Option<String>,
-    pub base_struct_name: Option<String>,
-    pub base_name_generic: Option<String>,
-    pub quote_account_address: String,
-    pub quote_module_name: String,
-    pub quote_struct_name: String,
-    pub lot_size: BigDecimal,
-    pub tick_size: BigDecimal,
-    pub min_size: BigDecimal,
-    pub underwriter_id: BigDecimal,
-}
-
-#[derive(Insertable, Debug)]
-#[diesel(table_name = market_registration_events)]
-pub struct NewMarketRegistrationEvent<'a> {
-    pub market_id: BigDecimal,
-    pub time: DateTime<Utc>,
-    pub base_account_address: Option<&'a str>,
-    pub base_module_name: Option<&'a str>,
-    pub base_struct_name: Option<&'a str>,
-    pub base_name_generic: Option<&'a str>,
-    pub quote_account_address: &'a str,
-    pub quote_module_name: &'a str,
-    pub quote_struct_name: &'a str,
-    pub lot_size: BigDecimal,
-    pub tick_size: BigDecimal,
-    pub min_size: BigDecimal,
-    pub underwriter_id: BigDecimal,
-}
-=======
-pub mod asset;
+pub mod coin;
 pub mod events;
 pub mod market;
-pub mod order;
->>>>>>> 8c06f739
+pub mod order;