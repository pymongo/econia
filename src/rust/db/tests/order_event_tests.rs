use bigdecimal::{BigDecimal, FromPrimitive};
use chrono::Utc;
use db::{
    add_maker_event, add_taker_event, create_coin, establish_connection, load_config,
    models::{
        events::{MakerEvent, MakerEventType, MarketRegistrationEvent, TakerEvent},
        order::{Order, OrderState, Side},
    },
    register_market,
};
use diesel::prelude::*;

fn reset_order_tables(conn: &mut PgConnection) {
    diesel::delete(db::schema::taker_events::table)
        .execute(conn)
        .expect("Error deleting taker events table");

    diesel::delete(db::schema::maker_events::table)
        .execute(conn)
        .expect("Error deleting maker events table");

    diesel::delete(db::schema::orders::table)
        .execute(conn)
        .expect("Error deleting orders table");

    diesel::delete(db::schema::market_registration_events::table)
        .execute(conn)
        .expect("Error deleting market registration event table");

    diesel::delete(db::schema::markets::table)
        .execute(conn)
        .expect("Error deleting markets table");

    diesel::delete(db::schema::coins::table)
        .execute(conn)
        .expect("Error deleting coins table");
}

fn setup_market(conn: &mut PgConnection) -> MarketRegistrationEvent {
    // Register coins first, so we can satisfy the foreign key constraint in markets.
    let aptos_coin = create_coin(
        conn,
        "0x1",
        "aptos_coin",
        "AptosCoin",
        "APT",
        "Aptos Coin",
        8,
    );

    let tusdc_coin = create_coin(
        conn,
        "0x7c36a610d1cde8853a692c057e7bd2479ba9d5eeaeceafa24f125c23d2abf942",
        "test_usdc",
        "TestUSDCoin",
        "tUSDC",
        "Test USDC",
        6,
    );

    // Register the market. Adding a new market registration event should create
    // a new entry in the markets table as well.
    register_market(
        conn,
        0.into(),
        Utc::now(),
        Some(aptos_coin.account_address),
        Some(aptos_coin.module_name),
        Some(aptos_coin.struct_name),
        None,
        tusdc_coin.account_address,
        tusdc_coin.module_name,
        tusdc_coin.struct_name,
        1000.into(),
        1000.into(),
        1000.into(),
        0.into(),
    )
}

#[test]
fn test_place_order() {
    let config = load_config();
    let conn = &mut establish_connection(config.database_url);

    // Delete all entries in the tables used before running tests.
    reset_order_tables(conn);

    // Set up market.
    let market = setup_market(conn);

    // Place an order.
    add_maker_event(
        conn,
<<<<<<< HEAD
        market.market_id,
        Side::Buy,
        100.into(),
        "0x123".to_string(),
=======
        &market.market_id,
        &Side::Bid,
        &100.into(),
        "0x123",
>>>>>>> 734efa32
        None,
        MakerEventType::Place,
        1000.into(),
        1000.into(),
        Utc::now(),
    );

    // Check that the maker events table has one entry.
    let db_maker_events = db::schema::maker_events::dsl::maker_events
        .load::<MakerEvent>(conn)
        .expect("Could not query maker events.");

    assert_eq!(db_maker_events.len(), 1);

    // Check that the orders table has one entry.
    let db_orders = db::schema::orders::dsl::orders
        .load::<Order>(conn)
        .expect("Could not query orders.");

    assert_eq!(db_orders.len(), 1);

    let db_order = db_orders.get(0).unwrap();

    // Check that the order has the specified parameters.
    assert_eq!(db_order.side, Side::Bid);
    assert_eq!(db_order.size, BigDecimal::from_i32(1000).unwrap());
    assert_eq!(db_order.price, BigDecimal::from_i32(1000).unwrap());
    assert_eq!(db_order.order_state, OrderState::Open);

    // Clean up tables.
    reset_order_tables(conn);
}

#[test]
fn test_change_order_price() {
    let config = load_config();
    let conn = &mut establish_connection(config.database_url);

    // Delete all entries in the tables used before running tests.
    reset_order_tables(conn);

    // Set up market
    let market = setup_market(conn);

    // Place an order with price 1000.
    add_maker_event(
        conn,
<<<<<<< HEAD
        market.market_id.clone(),
        Side::Buy,
        101.into(),
        "0x123".to_string(),
=======
        &market.market_id,
        &Side::Bid,
        &101.into(),
        "0x123",
>>>>>>> 734efa32
        None,
        MakerEventType::Place,
        1000.into(),
        1000.into(),
        Utc::now(),
    );

    // Change the size of the price to 1500.
    add_maker_event(
        conn,
<<<<<<< HEAD
        market.market_id,
        Side::Buy,
        101.into(),
        "0x123".to_string(),
=======
        &market.market_id,
        &Side::Bid,
        &101.into(),
        "0x123",
>>>>>>> 734efa32
        None,
        MakerEventType::Change,
        1000.into(),
        1500.into(),
        Utc::now(),
    );

    // Check that the maker events table has two entries.
    let db_maker_events = db::schema::maker_events::dsl::maker_events
        .load::<MakerEvent>(conn)
        .expect("Could not query maker events.");

    assert_eq!(db_maker_events.len(), 2);

    // Check that the orders table has one entry.
    let db_orders = db::schema::orders::dsl::orders
        .load::<Order>(conn)
        .expect("Could not query orders.");

    assert_eq!(db_orders.len(), 1);

    let db_order = db_orders.get(0).unwrap();

    // Check that the order has the updated parameters.
    assert_eq!(db_order.size, BigDecimal::from_i32(1000).unwrap());
    assert_eq!(db_order.price, BigDecimal::from_i32(1500).unwrap());
    assert_eq!(db_order.order_state, OrderState::Open);

    // Clean up tables.
    reset_order_tables(conn);
}

#[test]
fn test_change_order_size() {
    let config = load_config();
    let conn = &mut establish_connection(config.database_url);

    // Delete all entries in the tables used before running tests.
    reset_order_tables(conn);

    // Set up market
    let market = setup_market(conn);

    // Place an order with size 1000.
    add_maker_event(
        conn,
<<<<<<< HEAD
        market.market_id.clone(),
        Side::Buy,
        102.into(),
        "0x123".to_string(),
=======
        &market.market_id,
        &Side::Bid,
        &102.into(),
        "0x123",
>>>>>>> 734efa32
        None,
        MakerEventType::Place,
        1000.into(),
        1000.into(),
        Utc::now(),
    );

    // Change the size of the order to 2000.
    add_maker_event(
        conn,
<<<<<<< HEAD
        market.market_id,
        Side::Buy,
        102.into(),
        "0x123".to_string(),
=======
        &market.market_id,
        &Side::Bid,
        &102.into(),
        "0x123",
>>>>>>> 734efa32
        None,
        MakerEventType::Change,
        2000.into(),
        1000.into(),
        Utc::now(),
    );

    // Check that the maker events table has two entries.
    let db_maker_events = db::schema::maker_events::dsl::maker_events
        .load::<MakerEvent>(conn)
        .expect("Could not query maker events.");

    assert_eq!(db_maker_events.len(), 2);

    // Check that the orders table has one entry.
    let db_orders = db::schema::orders::dsl::orders
        .load::<Order>(conn)
        .expect("Could not query orders.");

    assert_eq!(db_orders.len(), 1);

    let db_order = db_orders.get(0).unwrap();

    // Check that the order has the updated parameters.
    assert_eq!(db_order.size, BigDecimal::from_i32(2000).unwrap());
    assert_eq!(db_order.price, BigDecimal::from_i32(1000).unwrap());
    assert_eq!(db_order.order_state, OrderState::Open);

    // Clean up tables.
    reset_order_tables(conn);
}

#[test]
fn test_change_order_to_remaining_size_zero() {
    let config = load_config();
    let conn = &mut establish_connection(config.database_url);

    // Delete all entries in the tables used before running tests.
    reset_order_tables(conn);

    // Set up market.
    let market = setup_market(conn);

    // Place an order.
    add_maker_event(
        conn,
<<<<<<< HEAD
        market.market_id.clone(),
        Side::Buy,
        103.into(),
        "0x123".to_string(),
=======
        &market.market_id,
        &Side::Bid,
        &103.into(),
        "0x123",
>>>>>>> 734efa32
        None,
        MakerEventType::Place,
        1000.into(),
        1000.into(),
        Utc::now(),
    );

    // Change the size of the order to zero.
    add_maker_event(
        conn,
<<<<<<< HEAD
        market.market_id,
        Side::Buy,
        103.into(),
        "0x123".to_string(),
=======
        &market.market_id,
        &Side::Bid,
        &103.into(),
        "0x123",
>>>>>>> 734efa32
        None,
        MakerEventType::Change,
        0.into(),
        1000.into(),
        Utc::now(),
    );

    // Check that the maker events table has two entries.
    let db_maker_events = db::schema::maker_events::dsl::maker_events
        .load::<MakerEvent>(conn)
        .expect("Could not query maker events.");

    assert_eq!(db_maker_events.len(), 2);

    // Check that the orders table has one entry.
    let db_orders = db::schema::orders::dsl::orders
        .load::<Order>(conn)
        .expect("Could not query orders.");

    assert_eq!(db_orders.len(), 1);

    let db_order = db_orders.get(0).unwrap();
    assert_eq!(db_order.size, BigDecimal::from_i32(0).unwrap());
    assert_eq!(db_order.price, BigDecimal::from_i32(1000).unwrap());
    assert_eq!(db_order.remaining_size, BigDecimal::from_i32(0).unwrap());
    assert_eq!(db_order.order_state, OrderState::Filled);

    // Clean up tables.
    reset_order_tables(conn);
}

#[test]
fn test_cancel_order() {
    let config = load_config();
    let conn = &mut establish_connection(config.database_url);

    // Delete all entries in the tables used before running tests.
    reset_order_tables(conn);

    // Set up market.
    let market = setup_market(conn);

    // Place an order.
    let place_event = add_maker_event(
        conn,
<<<<<<< HEAD
        market.market_id.clone(),
        Side::Buy,
        104.into(),
        "0x123".to_string(),
=======
        &market.market_id,
        &Side::Bid,
        &104.into(),
        "0x123",
>>>>>>> 734efa32
        None,
        MakerEventType::Place,
        1000.into(),
        1000.into(),
        Utc::now(),
    );

    // Cancel the order.
    add_maker_event(
        conn,
<<<<<<< HEAD
        market.market_id,
        Side::Buy,
        place_event.market_order_id,
        place_event.user_address,
=======
        &market.market_id,
        &Side::Bid,
        &place_event.market_order_id,
        &place_event.user_address,
>>>>>>> 734efa32
        None,
        MakerEventType::Cancel,
        place_event.size,
        place_event.price,
        Utc::now(),
    );

    // Check that the maker events table has two entries.
    let db_maker_events = db::schema::maker_events::dsl::maker_events
        .load::<MakerEvent>(conn)
        .expect("Could not query maker events.");

    assert_eq!(db_maker_events.len(), 2);

    // Check that the orders table has one entry.
    let db_orders = db::schema::orders::dsl::orders
        .load::<Order>(conn)
        .expect("Could not query orders.");

    assert_eq!(db_orders.len(), 1);

    let db_order = db_orders.get(0).unwrap();

    // Check that the order is cancelled.
    assert_eq!(db_order.order_state, OrderState::Cancelled);

    // Clean up tables.
    reset_order_tables(conn);
}

#[test]
fn test_evict_order() {
    let config = load_config();
    let conn = &mut establish_connection(config.database_url);

    // Delete all entries in the tables used before running tests.
    reset_order_tables(conn);

    // Set up market.
    let market = setup_market(conn);

    // Place an order.
    let place_event = add_maker_event(
        conn,
<<<<<<< HEAD
        market.market_id.clone(),
        Side::Buy,
        105.into(),
        "0x123".into(),
=======
        &market.market_id,
        &Side::Bid,
        &105.into(),
        "0x123",
>>>>>>> 734efa32
        None,
        MakerEventType::Place,
        1000.into(),
        1000.into(),
        Utc::now(),
    );

    // Cancel the order.
    add_maker_event(
        conn,
<<<<<<< HEAD
        market.market_id,
        Side::Buy,
        place_event.market_order_id,
        place_event.user_address,
=======
        &market.market_id,
        &Side::Bid,
        &place_event.market_order_id,
        &place_event.user_address,
>>>>>>> 734efa32
        None,
        MakerEventType::Evict,
        place_event.size,
        place_event.price,
        Utc::now(),
    );

    // Check that the maker events table has two entries.
    let db_maker_events = db::schema::maker_events::dsl::maker_events
        .load::<MakerEvent>(conn)
        .expect("Could not query maker events.");

    assert_eq!(db_maker_events.len(), 2);

    // Check that the orders table has one entry.
    let db_orders = db::schema::orders::dsl::orders
        .load::<Order>(conn)
        .expect("Could not query orders.");

    assert_eq!(db_orders.len(), 1);

    let db_order = db_orders.get(0).unwrap();

    // Check that the order is cancelled.
    assert_eq!(db_order.order_state, OrderState::Evicted);

    // Clean up tables.
    reset_order_tables(conn);
}

#[test]
fn test_fill_order() {
    let config = load_config();
    let conn = &mut establish_connection(config.database_url);

    // Delete all entries in the tables used before running tests.
    reset_order_tables(conn);

    // Set up market.
    let market = setup_market(conn);

    // Place an order.
    add_maker_event(
        conn,
        &market.market_id,
        &Side::Bid,
        &100.into(),
        "0x1001",
        None,
        &MakerEventType::Place,
        &1000.into(),
        &1000.into(),
        &Utc::now(),
    );

    // Place another order to fill the first order.
    add_maker_event(
        conn,
        &market.market_id,
        &Side::Ask,
        &101.into(),
        "0x1002",
        None,
        &MakerEventType::Place,
        &500.into(),
        &1000.into(),
        &Utc::now(),
    );

    // Fill the order.
    add_taker_event(
        conn,
        &market.market_id,
        &Side::Ask,
        &100.into(),
        "0x1001",
        None,
        &500.into(),
        &1000.into(),
        &Utc::now(),
    );

    // Check that the maker events table has two entries.
    let db_maker_events = db::schema::maker_events::dsl::maker_events
        .load::<MakerEvent>(conn)
        .expect("Could not query maker events.");

    assert_eq!(db_maker_events.len(), 2);

    // Check that the maker events table has one entry.
    let db_taker_events = db::schema::taker_events::dsl::taker_events
        .load::<TakerEvent>(conn)
        .expect("Could not query taker events.");

    assert_eq!(db_taker_events.len(), 1);

    // Check that the orders table has two entries.
    let db_orders = db::schema::orders::dsl::orders
        .load::<Order>(conn)
        .expect("Could not query orders.");

    assert_eq!(db_orders.len(), 2);

    let db_order_0 = db_orders.get(0).unwrap();
    let db_order_1 = db_orders.get(1).unwrap();

    // Check that the maker order has the correct parameters.
    assert_eq!(
        db_order_0.remaining_size,
        BigDecimal::from_i32(500).unwrap()
    );
    assert_eq!(db_order_0.order_state, OrderState::Open);

    // Check that the taker order has the correct parameters.
    assert_eq!(
        db_order_1.remaining_size,
        BigDecimal::from_i32(500).unwrap()
    );
    assert_eq!(db_order_1.order_state, OrderState::Open);

    // Clean up tables.
    reset_order_tables(conn);
}

#[test]
fn test_fully_fill_order() {
    let config = load_config();
    let conn = &mut establish_connection(config.database_url);

    // Delete all entries in the tables used before running tests.
    reset_order_tables(conn);

    // Set up market.
    let market = setup_market(conn);

    // Place an order.
    add_maker_event(
        conn,
        &market.market_id,
        &Side::Bid,
        &100.into(),
        "0x1003",
        None,
        &MakerEventType::Place,
        &1000.into(),
        &1000.into(),
        &Utc::now(),
    );

    // Place another order to fully fill the first order.
    add_maker_event(
        conn,
        &market.market_id,
        &Side::Ask,
        &101.into(),
        "0x1004",
        None,
        &MakerEventType::Place,
        &1000.into(),
        &1000.into(),
        &Utc::now(),
    );

    // Fully fill the order.
    add_taker_event(
        conn,
        &market.market_id,
        &Side::Ask,
        &100.into(),
        "0x1004",
        None,
        &1000.into(),
        &1000.into(),
        &Utc::now(),
    );

    // Check that the maker events table has two entries.
    let db_maker_events = db::schema::maker_events::dsl::maker_events
        .load::<MakerEvent>(conn)
        .expect("Could not query maker events.");

    assert_eq!(db_maker_events.len(), 2);

    // Check that the maker events table has one entry.
    let db_taker_events = db::schema::taker_events::dsl::taker_events
        .load::<TakerEvent>(conn)
        .expect("Could not query taker events.");

    assert_eq!(db_taker_events.len(), 1);

    // Check that the orders table has two entries.
    let db_orders = db::schema::orders::dsl::orders
        .load::<Order>(conn)
        .expect("Could not query orders.");

    assert_eq!(db_orders.len(), 2);

    let db_order_1 = db_orders.get(1).unwrap();

    // Check that the maker order has the correct parameters.
    assert_eq!(db_order_1.remaining_size, BigDecimal::from_i32(0).unwrap());
    assert_eq!(db_order_1.order_state, OrderState::Filled);

    // TODO: update taker order.

    // Clean up tables.
    reset_order_tables(conn);
}<|MERGE_RESOLUTION|>--- conflicted
+++ resolved
@@ -92,17 +92,10 @@
     // Place an order.
     add_maker_event(
         conn,
-<<<<<<< HEAD
         market.market_id,
-        Side::Buy,
+        Side::Bid,
         100.into(),
         "0x123".to_string(),
-=======
-        &market.market_id,
-        &Side::Bid,
-        &100.into(),
-        "0x123",
->>>>>>> 734efa32
         None,
         MakerEventType::Place,
         1000.into(),
@@ -150,17 +143,10 @@
     // Place an order with price 1000.
     add_maker_event(
         conn,
-<<<<<<< HEAD
         market.market_id.clone(),
-        Side::Buy,
+        Side::Bid,
         101.into(),
         "0x123".to_string(),
-=======
-        &market.market_id,
-        &Side::Bid,
-        &101.into(),
-        "0x123",
->>>>>>> 734efa32
         None,
         MakerEventType::Place,
         1000.into(),
@@ -171,17 +157,10 @@
     // Change the size of the price to 1500.
     add_maker_event(
         conn,
-<<<<<<< HEAD
         market.market_id,
-        Side::Buy,
+        Side::Bid,
         101.into(),
         "0x123".to_string(),
-=======
-        &market.market_id,
-        &Side::Bid,
-        &101.into(),
-        "0x123",
->>>>>>> 734efa32
         None,
         MakerEventType::Change,
         1000.into(),
@@ -228,17 +207,10 @@
     // Place an order with size 1000.
     add_maker_event(
         conn,
-<<<<<<< HEAD
         market.market_id.clone(),
-        Side::Buy,
+        Side::Bid,
         102.into(),
         "0x123".to_string(),
-=======
-        &market.market_id,
-        &Side::Bid,
-        &102.into(),
-        "0x123",
->>>>>>> 734efa32
         None,
         MakerEventType::Place,
         1000.into(),
@@ -249,17 +221,10 @@
     // Change the size of the order to 2000.
     add_maker_event(
         conn,
-<<<<<<< HEAD
         market.market_id,
-        Side::Buy,
+        Side::Bid,
         102.into(),
         "0x123".to_string(),
-=======
-        &market.market_id,
-        &Side::Bid,
-        &102.into(),
-        "0x123",
->>>>>>> 734efa32
         None,
         MakerEventType::Change,
         2000.into(),
@@ -306,17 +271,10 @@
     // Place an order.
     add_maker_event(
         conn,
-<<<<<<< HEAD
         market.market_id.clone(),
-        Side::Buy,
+        Side::Bid,
         103.into(),
         "0x123".to_string(),
-=======
-        &market.market_id,
-        &Side::Bid,
-        &103.into(),
-        "0x123",
->>>>>>> 734efa32
         None,
         MakerEventType::Place,
         1000.into(),
@@ -327,17 +285,10 @@
     // Change the size of the order to zero.
     add_maker_event(
         conn,
-<<<<<<< HEAD
         market.market_id,
-        Side::Buy,
+        Side::Bid,
         103.into(),
         "0x123".to_string(),
-=======
-        &market.market_id,
-        &Side::Bid,
-        &103.into(),
-        "0x123",
->>>>>>> 734efa32
         None,
         MakerEventType::Change,
         0.into(),
@@ -383,17 +334,10 @@
     // Place an order.
     let place_event = add_maker_event(
         conn,
-<<<<<<< HEAD
         market.market_id.clone(),
-        Side::Buy,
+        Side::Bid,
         104.into(),
         "0x123".to_string(),
-=======
-        &market.market_id,
-        &Side::Bid,
-        &104.into(),
-        "0x123",
->>>>>>> 734efa32
         None,
         MakerEventType::Place,
         1000.into(),
@@ -404,17 +348,10 @@
     // Cancel the order.
     add_maker_event(
         conn,
-<<<<<<< HEAD
         market.market_id,
-        Side::Buy,
+        Side::Bid,
         place_event.market_order_id,
         place_event.user_address,
-=======
-        &market.market_id,
-        &Side::Bid,
-        &place_event.market_order_id,
-        &place_event.user_address,
->>>>>>> 734efa32
         None,
         MakerEventType::Cancel,
         place_event.size,
@@ -459,17 +396,10 @@
     // Place an order.
     let place_event = add_maker_event(
         conn,
-<<<<<<< HEAD
         market.market_id.clone(),
-        Side::Buy,
+        Side::Bid,
         105.into(),
         "0x123".into(),
-=======
-        &market.market_id,
-        &Side::Bid,
-        &105.into(),
-        "0x123",
->>>>>>> 734efa32
         None,
         MakerEventType::Place,
         1000.into(),
@@ -480,17 +410,10 @@
     // Cancel the order.
     add_maker_event(
         conn,
-<<<<<<< HEAD
         market.market_id,
-        Side::Buy,
+        Side::Bid,
         place_event.market_order_id,
         place_event.user_address,
-=======
-        &market.market_id,
-        &Side::Bid,
-        &place_event.market_order_id,
-        &place_event.user_address,
->>>>>>> 734efa32
         None,
         MakerEventType::Evict,
         place_event.size,
