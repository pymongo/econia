<<<<<<< HEAD
// @generated automatically by Diesel CLI.

diesel::table! {
    balance_updates_by_handle (txn_version, handle, market_id, custodian_id) {
        txn_version -> Numeric,
        #[max_length = 70]
        handle -> Varchar,
        market_id -> Numeric,
        custodian_id -> Numeric,
        time -> Timestamptz,
        base_total -> Numeric,
        base_available -> Numeric,
        base_ceiling -> Numeric,
        quote_total -> Numeric,
        quote_available -> Numeric,
        quote_ceiling -> Numeric,
    }
}
=======

>>>>>>> 0c03e69d

diesel::table! {
    cancel_order_events (txn_version, event_idx) {
        txn_version -> Numeric,
        event_idx -> Numeric,
        time -> Timestamptz,
        market_id -> Numeric,
        #[max_length = 70]
        user -> Varchar,
        custodian_id -> Numeric,
        order_id -> Numeric,
        reason -> Int2,
    }
}

diesel::table! {
    change_order_size_events (txn_version, event_idx) {
        txn_version -> Numeric,
        event_idx -> Numeric,
        market_id -> Numeric,
        time -> Timestamptz,
        order_id -> Numeric,
        #[max_length = 70]
        user -> Varchar,
        custodian_id -> Numeric,
        side -> Bool,
        new_size -> Numeric,
    }
}

diesel::table! {
    fill_events (txn_version, event_idx) {
        txn_version -> Numeric,
        event_idx -> Numeric,
        #[max_length = 70]
        emit_address -> Varchar,
        time -> Timestamptz,
        #[max_length = 70]
        maker_address -> Varchar,
        maker_custodian_id -> Numeric,
        maker_order_id -> Numeric,
        maker_side -> Bool,
        market_id -> Numeric,
        price -> Numeric,
        sequence_number_for_trade -> Numeric,
        size -> Numeric,
        #[max_length = 70]
        taker_address -> Varchar,
        taker_custodian_id -> Numeric,
        taker_order_id -> Numeric,
        taker_quote_fees_paid -> Numeric,
    }
}

diesel::table! {
    ledger_infos (chain_id) {
        chain_id -> Int8,
    }
}

diesel::table! {
<<<<<<< HEAD
    market_account_handles (user) {
        #[max_length = 70]
        user -> Varchar,
        #[max_length = 70]
        handle -> Varchar,
        creation_time -> Timestamptz,
=======
    recognized_market_events (txn_version, event_idx) {
        txn_version -> Numeric,
        event_idx -> Numeric,
        time -> Timestamptz,
        #[max_length = 70]
        base_account_address -> Nullable<Varchar>,
        base_module_name -> Nullable<Text>,
        base_struct_name -> Nullable<Text>,
        base_name_generic -> Nullable<Text>,
        #[max_length = 70]
        quote_account_address -> Varchar,
        quote_module_name -> Text,
        quote_struct_name -> Text,
        market_id -> Nullable<Numeric>,
        lot_size -> Nullable<Numeric>,
        tick_size -> Nullable<Numeric>,
        min_size -> Nullable<Numeric>,
        underwriter_id -> Nullable<Numeric>,
>>>>>>> 0c03e69d
    }
}

diesel::table! {
    market_registration_events (txn_version, event_idx) {
        txn_version -> Numeric,
        event_idx -> Numeric,
        market_id -> Numeric,
        time -> Timestamptz,
        #[max_length = 70]
        base_account_address -> Nullable<Varchar>,
        base_module_name -> Nullable<Text>,
        base_struct_name -> Nullable<Text>,
        base_name_generic -> Nullable<Text>,
        #[max_length = 70]
        quote_account_address -> Varchar,
        quote_module_name -> Text,
        quote_struct_name -> Text,
        lot_size -> Numeric,
        tick_size -> Numeric,
        min_size -> Numeric,
        underwriter_id -> Numeric,
    }
}

diesel::table! {
    place_limit_order_events (txn_version, event_idx) {
        txn_version -> Numeric,
        event_idx -> Numeric,
        time -> Timestamptz,
        market_id -> Numeric,
        #[max_length = 70]
        user -> Varchar,
        custodian_id -> Numeric,
        order_id -> Numeric,
        side -> Bool,
        #[max_length = 70]
        integrator -> Varchar,
        initial_size -> Numeric,
        price -> Numeric,
        restriction -> Int2,
        self_match_behavior -> Int2,
        size -> Numeric,
    }
}

diesel::table! {
    place_market_order_events (txn_version, event_idx) {
        txn_version -> Numeric,
        event_idx -> Numeric,
        market_id -> Numeric,
        time -> Timestamptz,
        order_id -> Numeric,
        #[max_length = 70]
        user -> Varchar,
        custodian_id -> Numeric,
        #[max_length = 70]
        integrator -> Varchar,
        direction -> Bool,
        size -> Numeric,
        self_match_behavior -> Int2,
    }
}

diesel::table! {
    place_swap_order_events (txn_version, event_idx) {
        txn_version -> Numeric,
        event_idx -> Numeric,
        market_id -> Numeric,
        time -> Timestamptz,
        order_id -> Numeric,
        #[max_length = 70]
        signing_account -> Varchar,
        #[max_length = 70]
        integrator -> Varchar,
        direction -> Bool,
        min_base -> Numeric,
        max_base -> Numeric,
        min_quote -> Numeric,
        max_quote -> Numeric,
        limit_price -> Numeric,
    }
}

diesel::table! {
    processor_status (processor) {
        #[max_length = 50]
        processor -> Varchar,
        last_success_version -> Int8,
        last_updated -> Timestamp,
    }
}

diesel::allow_tables_to_appear_in_same_query!(
    balance_updates_by_handle,
    cancel_order_events,
    change_order_size_events,
    fill_events,
    ledger_infos,
    market_account_handles,
    market_registration_events,
    place_limit_order_events,
    place_market_order_events,
    place_swap_order_events,
    processor_status,
);<|MERGE_RESOLUTION|>--- conflicted
+++ resolved
@@ -1,4 +1,3 @@
-<<<<<<< HEAD
 // @generated automatically by Diesel CLI.
 
 diesel::table! {
@@ -17,9 +16,6 @@
         quote_ceiling -> Numeric,
     }
 }
-=======
-
->>>>>>> 0c03e69d
 
 diesel::table! {
     cancel_order_events (txn_version, event_idx) {
@@ -81,14 +77,106 @@
 }
 
 diesel::table! {
-<<<<<<< HEAD
     market_account_handles (user) {
         #[max_length = 70]
         user -> Varchar,
         #[max_length = 70]
         handle -> Varchar,
         creation_time -> Timestamptz,
-=======
+    }
+}
+
+diesel::table! {
+    market_registration_events (txn_version, event_idx) {
+        txn_version -> Numeric,
+        event_idx -> Numeric,
+        market_id -> Numeric,
+        time -> Timestamptz,
+        #[max_length = 70]
+        base_account_address -> Nullable<Varchar>,
+        base_module_name -> Nullable<Text>,
+        base_struct_name -> Nullable<Text>,
+        base_name_generic -> Nullable<Text>,
+        #[max_length = 70]
+        quote_account_address -> Varchar,
+        quote_module_name -> Text,
+        quote_struct_name -> Text,
+        lot_size -> Numeric,
+        tick_size -> Numeric,
+        min_size -> Numeric,
+        underwriter_id -> Numeric,
+    }
+}
+
+diesel::table! {
+    place_limit_order_events (txn_version, event_idx) {
+        txn_version -> Numeric,
+        event_idx -> Numeric,
+        time -> Timestamptz,
+        market_id -> Numeric,
+        #[max_length = 70]
+        user -> Varchar,
+        custodian_id -> Numeric,
+        order_id -> Numeric,
+        side -> Bool,
+        #[max_length = 70]
+        integrator -> Varchar,
+        initial_size -> Numeric,
+        price -> Numeric,
+        restriction -> Int2,
+        self_match_behavior -> Int2,
+        size -> Numeric,
+    }
+}
+
+diesel::table! {
+    place_market_order_events (txn_version, event_idx) {
+        txn_version -> Numeric,
+        event_idx -> Numeric,
+        market_id -> Numeric,
+        time -> Timestamptz,
+        order_id -> Numeric,
+        #[max_length = 70]
+        user -> Varchar,
+        custodian_id -> Numeric,
+        #[max_length = 70]
+        integrator -> Varchar,
+        direction -> Bool,
+        size -> Numeric,
+        self_match_behavior -> Int2,
+    }
+}
+
+diesel::table! {
+    place_swap_order_events (txn_version, event_idx) {
+        txn_version -> Numeric,
+        event_idx -> Numeric,
+        market_id -> Numeric,
+        time -> Timestamptz,
+        order_id -> Numeric,
+        #[max_length = 70]
+        signing_account -> Varchar,
+        #[max_length = 70]
+        integrator -> Varchar,
+        direction -> Bool,
+        min_base -> Numeric,
+        max_base -> Numeric,
+        min_quote -> Numeric,
+        max_quote -> Numeric,
+        limit_price -> Numeric,
+    }
+}
+
+diesel::table! {
+    processor_status (processor) {
+        #[max_length = 50]
+        processor -> Varchar,
+        last_success_version -> Int8,
+        last_updated -> Timestamp,
+    }
+}
+
+diesel::table! {
     recognized_market_events (txn_version, event_idx) {
         txn_version -> Numeric,
         event_idx -> Numeric,
@@ -107,97 +195,6 @@
         tick_size -> Nullable<Numeric>,
         min_size -> Nullable<Numeric>,
         underwriter_id -> Nullable<Numeric>,
->>>>>>> 0c03e69d
-    }
-}
-
-diesel::table! {
-    market_registration_events (txn_version, event_idx) {
-        txn_version -> Numeric,
-        event_idx -> Numeric,
-        market_id -> Numeric,
-        time -> Timestamptz,
-        #[max_length = 70]
-        base_account_address -> Nullable<Varchar>,
-        base_module_name -> Nullable<Text>,
-        base_struct_name -> Nullable<Text>,
-        base_name_generic -> Nullable<Text>,
-        #[max_length = 70]
-        quote_account_address -> Varchar,
-        quote_module_name -> Text,
-        quote_struct_name -> Text,
-        lot_size -> Numeric,
-        tick_size -> Numeric,
-        min_size -> Numeric,
-        underwriter_id -> Numeric,
-    }
-}
-
-diesel::table! {
-    place_limit_order_events (txn_version, event_idx) {
-        txn_version -> Numeric,
-        event_idx -> Numeric,
-        time -> Timestamptz,
-        market_id -> Numeric,
-        #[max_length = 70]
-        user -> Varchar,
-        custodian_id -> Numeric,
-        order_id -> Numeric,
-        side -> Bool,
-        #[max_length = 70]
-        integrator -> Varchar,
-        initial_size -> Numeric,
-        price -> Numeric,
-        restriction -> Int2,
-        self_match_behavior -> Int2,
-        size -> Numeric,
-    }
-}
-
-diesel::table! {
-    place_market_order_events (txn_version, event_idx) {
-        txn_version -> Numeric,
-        event_idx -> Numeric,
-        market_id -> Numeric,
-        time -> Timestamptz,
-        order_id -> Numeric,
-        #[max_length = 70]
-        user -> Varchar,
-        custodian_id -> Numeric,
-        #[max_length = 70]
-        integrator -> Varchar,
-        direction -> Bool,
-        size -> Numeric,
-        self_match_behavior -> Int2,
-    }
-}
-
-diesel::table! {
-    place_swap_order_events (txn_version, event_idx) {
-        txn_version -> Numeric,
-        event_idx -> Numeric,
-        market_id -> Numeric,
-        time -> Timestamptz,
-        order_id -> Numeric,
-        #[max_length = 70]
-        signing_account -> Varchar,
-        #[max_length = 70]
-        integrator -> Varchar,
-        direction -> Bool,
-        min_base -> Numeric,
-        max_base -> Numeric,
-        min_quote -> Numeric,
-        max_quote -> Numeric,
-        limit_price -> Numeric,
-    }
-}
-
-diesel::table! {
-    processor_status (processor) {
-        #[max_length = 50]
-        processor -> Varchar,
-        last_success_version -> Int8,
-        last_updated -> Timestamp,
     }
 }
 
@@ -213,4 +210,5 @@
     place_market_order_events,
     place_swap_order_events,
     processor_status,
+    recognized_market_events,
 );