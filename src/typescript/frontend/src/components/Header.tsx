import { useWallet } from "@aptos-labs/wallet-adapter-react";
import { ArrowRightIcon } from "@heroicons/react/20/solid";
import Image from "next/image";
import Link from "next/link";
import { useRouter } from "next/router";
import React, { type MouseEventHandler, type PropsWithChildren } from "react";

import { AccountDetailsModal } from "./AccountDetailsModal";
import { BaseModal } from "./BaseModal";
import { Button } from "./Button";
import { ConnectedButton } from "./ConnectedButton";
<<<<<<< HEAD
=======
import { DepositWithdrawModal } from "./trade/DepositWithdrawModal";
import { shorten } from "@/utils/formatter";
>>>>>>> 9a0893ce

const NavItem: React.FC<
  PropsWithChildren<{
    className?: string;
    href: string;
    active?: boolean;
    external?: boolean;
  }>
> = ({ className, href, active, external, children }) => {
  if (external) {
    return (
      <a
        href={href}
        target="_blank"
        rel="noreferrer"
        className={`cursor-pointer font-roboto-mono text-lg font-medium uppercase tracking-wide transition-all ${
          active ? "text-neutral-100" : "text-neutral-500 hover:text-blue"
        } ${className ? className : ""}`}
      >
        {children}
      </a>
    );
  }

  return (
    <Link
      href={href}
      className={`cursor-pointer font-roboto-mono text-lg font-medium uppercase tracking-wide transition-all ${
        active ? "text-neutral-100" : "text-neutral-500 hover:text-blue"
      }`}
    >
      {children}
    </Link>
  );
};

const NavItemDivider: React.FC = () => {
  return (
    <p className="interact cursor-default font-roboto-mono text-xl font-medium uppercase tracking-wide text-neutral-600">
      /
    </p>
  );
};

type HeaderProps = {
  logoHref: string;
  onDepositWithdrawClick?: MouseEventHandler<HTMLButtonElement>;
  onWalletButtonClick?: MouseEventHandler<HTMLButtonElement>;
};

<<<<<<< HEAD
export function Header({
  logoHref,
  onDepositWithdrawClick,
  onWalletButtonClick,
}: HeaderProps) {
  const { account } = useWallet();
  const router = useRouter();
=======
export function Header({ allMarketData, logoHref }: HeaderProps) {
  const { disconnect, account } = useWallet();
  const router = useRouter();
  const [depositWithdrawOpen, setDepositWithdrawOpen] = useState(false);
  const [isModalOpen, setIsModalOpen] = useState(false);
>>>>>>> 9a0893ce

  return (
    <header className="border-b border-neutral-600">
      <nav className="flex items-center justify-between px-8 py-4">
        <div className="my-auto flex flex-1 items-center">
          <Link href={logoHref}>
            <Image
              className=""
              alt="Econia Logo"
              src="/econia.svg"
              width={120}
              height={20}
              priority
            />
          </Link>
        </div>
        <div className="flex flex-1 items-center justify-center gap-5">
          {/* TODO: Enable swap */}
          {/* <NavItem href="/swap" active={router.pathname.startsWith("/swap")}>
            Swap
          </NavItem>
          <NavItemDivider /> */}
          <NavItem href="/trade" active={router.pathname.startsWith("/trade")}>
            Trade
          </NavItem>
          <NavItemDivider />
          <NavItem
            href="/faucet"
            active={router.pathname.startsWith("/faucet")}
          >
            Faucet
          </NavItem>
          <NavItemDivider />
          <NavItem
            className="flex items-center gap-1"
            href="https://econia.dev"
            external
          >
            <p>Docs</p>
            <ArrowRightIcon className="inline-block h-3 w-3 -rotate-45" />
          </NavItem>
        </div>
        <div className="flex flex-1 justify-end">
          <ConnectedButton className="w-[156px] py-1">
            <div className="flex items-center gap-4">
              {onDepositWithdrawClick && (
                <Button
                  variant="secondary"
                  className="whitespace-nowrap text-[16px]/6"
                  onClick={onDepositWithdrawClick}
                >
                  Deposit / Withdraw
                </Button>
              )}
              <Button
<<<<<<< HEAD
                variant="primary"
                onClick={onWalletButtonClick}
                className="w-[156px] whitespace-nowrap text-[16px]/6"
              >
                {`${account?.address.slice(0, 10)}...`}
=======
                variant="secondary"
                onClick={() => setDepositWithdrawOpen(true)}
                className="whitespace-nowrap text-[16px]/6"
              >
                Deposit / Withdraw
              </Button>
              <Button
                variant="primary"
                onClick={() => {
                  setIsModalOpen(true);
                }}
                className="whitespace-nowrap font-roboto-mono text-[16px]/6 !font-medium uppercase"
              >
                {shorten(account?.address)}
>>>>>>> 9a0893ce
              </Button>
            </div>
          </ConnectedButton>
        </div>
      </nav>
<<<<<<< HEAD
=======
      <DepositWithdrawModal
        allMarketData={allMarketData}
        open={depositWithdrawOpen}
        onClose={() => setDepositWithdrawOpen(false)}
      />
      <BaseModal
        open={isModalOpen}
        onClose={() => {
          setIsModalOpen(false);
          false;
        }}
        showCloseButton={true}
        className="!w-[500px]"
      >
        <AccountDetailsModal
          // allMarketData={allMarketData}
          onClose={() => setIsModalOpen(false)}
          disconnect={disconnect}
        />
      </BaseModal>
>>>>>>> 9a0893ce
    </header>
  );
}<|MERGE_RESOLUTION|>--- conflicted
+++ resolved
@@ -6,14 +6,11 @@
 import React, { type MouseEventHandler, type PropsWithChildren } from "react";
 
 import { AccountDetailsModal } from "./AccountDetailsModal";
-import { BaseModal } from "./BaseModal";
+// import { BaseModal } from "./BaseModal";
 import { Button } from "./Button";
 import { ConnectedButton } from "./ConnectedButton";
-<<<<<<< HEAD
-=======
-import { DepositWithdrawModal } from "./trade/DepositWithdrawModal";
+// import { DepositWithdrawModal } from "./trade/DepositWithdrawModal";
 import { shorten } from "@/utils/formatter";
->>>>>>> 9a0893ce
 
 const NavItem: React.FC<
   PropsWithChildren<{
@@ -64,7 +61,6 @@
   onWalletButtonClick?: MouseEventHandler<HTMLButtonElement>;
 };
 
-<<<<<<< HEAD
 export function Header({
   logoHref,
   onDepositWithdrawClick,
@@ -72,13 +68,6 @@
 }: HeaderProps) {
   const { account } = useWallet();
   const router = useRouter();
-=======
-export function Header({ allMarketData, logoHref }: HeaderProps) {
-  const { disconnect, account } = useWallet();
-  const router = useRouter();
-  const [depositWithdrawOpen, setDepositWithdrawOpen] = useState(false);
-  const [isModalOpen, setIsModalOpen] = useState(false);
->>>>>>> 9a0893ce
 
   return (
     <header className="border-b border-neutral-600">
@@ -134,56 +123,25 @@
                 </Button>
               )}
               <Button
-<<<<<<< HEAD
                 variant="primary"
                 onClick={onWalletButtonClick}
                 className="w-[156px] whitespace-nowrap text-[16px]/6"
-              >
-                {`${account?.address.slice(0, 10)}...`}
-=======
-                variant="secondary"
-                onClick={() => setDepositWithdrawOpen(true)}
-                className="whitespace-nowrap text-[16px]/6"
               >
                 Deposit / Withdraw
               </Button>
               <Button
                 variant="primary"
-                onClick={() => {
-                  setIsModalOpen(true);
-                }}
+                // onClick={() => {
+                //   setIsModalOpen(true);
+                // }}
                 className="whitespace-nowrap font-roboto-mono text-[16px]/6 !font-medium uppercase"
               >
                 {shorten(account?.address)}
->>>>>>> 9a0893ce
               </Button>
             </div>
           </ConnectedButton>
         </div>
       </nav>
-<<<<<<< HEAD
-=======
-      <DepositWithdrawModal
-        allMarketData={allMarketData}
-        open={depositWithdrawOpen}
-        onClose={() => setDepositWithdrawOpen(false)}
-      />
-      <BaseModal
-        open={isModalOpen}
-        onClose={() => {
-          setIsModalOpen(false);
-          false;
-        }}
-        showCloseButton={true}
-        className="!w-[500px]"
-      >
-        <AccountDetailsModal
-          // allMarketData={allMarketData}
-          onClose={() => setIsModalOpen(false)}
-          disconnect={disconnect}
-        />
-      </BaseModal>
->>>>>>> 9a0893ce
     </header>
   );
 }