import BigNumber from "bignumber.js";
import { useEffect, useMemo, useRef } from "react";

import { useOrderEntry } from "@/contexts/OrderEntryContext";
import { type ApiMarket } from "@/types/api";
import { type Orderbook, type PriceLevel } from "@/types/global";
import { toDecimalPrice, toDecimalSize } from "@/utils/econia";
import { averageOrOtherPriceLevel } from "@/utils/formatter";
import Skeleton from "react-loading-skeleton";

// const precisionOptions: Precision[] = [
//   "0.01",
//   "0.05",
//   "0.1",
//   "0.5",
//   "1",
//   "2.5",
//   "5",
//   "10",
// ];

const Row: React.FC<{
  level: PriceLevel;
  type: "bid" | "ask";
  highestSize: number;
  marketData: ApiMarket;
}> = ({ level, type, highestSize, marketData }) => {
  const { setPrice } = useOrderEntry();
  const price = toDecimalPrice({
    price: new BigNumber(level.price),
    lotSize: BigNumber(marketData.lot_size),
    tickSize: BigNumber(marketData.tick_size),
    baseCoinDecimals: BigNumber(marketData.base?.decimals || 0),
    quoteCoinDecimals: BigNumber(marketData.quote?.decimals || 0),
  }).toNumber();

  const size = toDecimalSize({
    size: new BigNumber(level.size),
    lotSize: BigNumber(marketData.lot_size),
    baseCoinDecimals: BigNumber(marketData.base?.decimals || 0),
  });

  const barPercentage = (level.size * 100) / highestSize;
  const barColor =
    type === "bid" ? "rgba(110, 213, 163, 30%)" : "rgba(213, 110, 110, 30%)";

  return (
    <div
      className="relative flex h-6 cursor-pointer items-center justify-between py-[1px] hover:ring-1 hover:ring-neutral-600"
      onClick={() => {
        setPrice(price.toString());
      }}
      style={{
        background: `linear-gradient(
          to left,
          ${barColor},
          ${barColor} ${barPercentage}%,
          transparent ${barPercentage}%
        )`,
      }}
    >
      <div
        className={`z-10 ml-4 text-right font-roboto-mono text-xs ${
          type === "ask" ? "text-red" : "text-green"
        }`}
      >
        {price}
      </div>
      <div className="z-10 mr-4 py-0.5 font-roboto-mono text-xs text-white">
        {size.toPrecision(4)}
      </div>
    </div>
  );
};

export function OrderbookTable({
  marketData,
  data,
  isFetching,
  isLoading,
}: {
  marketData: ApiMarket;
  data: Orderbook | undefined;
  isFetching: boolean;
  isLoading: boolean;
}) {
  // const [precision, setPrecision] = useState<Precision>(precisionOptions[0]);

  const centerRef = useRef<HTMLDivElement>(null);

  useEffect(() => {
    centerRef.current?.scrollIntoView({
      behavior: "smooth",
      block: "center",
    });
  }, [isFetching]);

  const midPrice: PriceLevel | undefined = useMemo(() => {
    if (data == null) {
      return undefined;
    }
    return averageOrOtherPriceLevel(
      data.asks ? data.asks[0] : undefined,
      data.bids ? data.bids[0] : undefined,
    );
  }, [data]);

  const highestSize = useMemo(() => {
    if (data == null) {
      return 0;
    }
    return Math.max(
      ...data.asks.map((order) => order.size),
      ...data.bids.map((order) => order.size),
    );
  }, [data]);

<<<<<<< HEAD
=======
  if (isLoading || data == null) {
    return (
      <div className="flex h-full flex-col items-center justify-center text-sm font-light uppercase text-neutral-500">
        Loading...
      </div>
    );
  }

>>>>>>> 792b89de
  return (
    <div className="flex grow flex-col">
      {/* title row */}
      <div className="border-b border-neutral-600 px-4 py-3">
        <div className="flex justify-between">
          <p className="font-jost text-base font-bold text-white">Order Book</p>
          {/* select */}
          {/* TODO: SHOW WHEN API IS UP */}
          {/* <Listbox value={precision} onChange={setPrecision}>
            <div className="relative z-30 min-h-[30px] border border-neutral-600 py-[4px] pl-[8px] pr-[4px] text-[8px]/[18px]">
              <Listbox.Button className="flex min-w-[48px] justify-between font-roboto-mono text-neutral-300">
                {precision}
                <ChevronDownIcon className="my-auto ml-1 h-[10px] w-[10px] text-neutral-500" />
              </Listbox.Button>
              <Listbox.Options className="absolute left-0 top-[20px] mt-2 w-full bg-black shadow ring-1 ring-neutral-600">
                {precisionOptions.map((precisionOption) => (
                  <Listbox.Option
                    key={precisionOption}
                    value={precisionOption}
                    className={`weight-300  box-border flex min-h-[30px] cursor-pointer justify-between py-2 pl-[11px] font-roboto-mono text-neutral-300 hover:bg-neutral-800  hover:outline hover:outline-1 hover:outline-neutral-600`}
                  >
                    {precisionOption}
                    {precision === precisionOption && (
                      <CheckIcon className="my-auto ml-1 mr-2 h-4 w-4 text-white" />
                    )}
                  </Listbox.Option>
                ))}
              </Listbox.Options>
            </div>
          </Listbox> */}
        </div>
        <div className="mt-3 flex justify-between">
          <p className="font-roboto-mono text-xs text-neutral-500">
            PRICE ({marketData.quote.symbol})
          </p>
          <p className="font-roboto-mono text-xs text-neutral-500">
            SIZE ({marketData.base?.symbol})
          </p>
        </div>
      </div>
      {/* bids ask spread scrollable container */}
      <div className="scrollbar-none relative grow overflow-y-auto">
<<<<<<< HEAD
        {isLoading ? (
          <div className="absolute w-full">
            {Array.from({ length: 60 }, (_, i) => (
              <div
                className="relative flex h-6 w-full cursor-pointer items-center justify-between py-[1px] hover:ring-1 hover:ring-neutral-600"
                key={"skeleton-" + i}
              >
                <Skeleton
                  containerClassName={`z-10 ml-2 font-roboto-mono text-xs text-left`}
                  style={{
                    width: `${i % 2 == 0 ? 90 : 70}px`,
                  }}
                />
                <Skeleton
                  containerClassName="z-10 mr-2 py-0.5 font-roboto-mono text-xs text-white text-right"
                  style={{
                    width: `${i % 2 == 0 ? 90 : 70}px`,
                  }}
                />

                <div className={`absolute right-0 z-0 h-full opacity-30`}></div>
              </div>
            ))}
          </div>
        ) : (
          <div className="absolute w-full">
            {/* ASK */}
            {data?.asks.map((level) => (
=======
        <div className="absolute w-full">
          {/* ASK */}
          {data.asks
            .slice()
            .reverse()
            .map((level) => (
>>>>>>> 792b89de
              <Row
                level={level}
                type={"ask"}
                key={`ask-${level.price}-${level.size}`}
                highestSize={highestSize}
                marketData={marketData}
              />
            ))}
<<<<<<< HEAD
            {/* SPREAD */}
            <div
              className="flex items-center justify-between border-y border-neutral-600"
              ref={centerRef}
            >
              <div className="z-10 ml-4 text-right font-roboto-mono text-xs text-white">
                {toDecimalPrice({
                  price: new BigNumber(midPrice?.price || 0),
                  lotSize: BigNumber(marketData.lot_size),
                  tickSize: BigNumber(marketData.tick_size),
                  baseCoinDecimals: BigNumber(marketData.base?.decimals || 0),
                  quoteCoinDecimals: BigNumber(marketData.quote?.decimals || 0),
                }).toNumber()}
              </div>
              <div className="mr-4 font-roboto-mono text-white">
                {midPrice?.size || "-"}
              </div>
=======
          {/* SPREAD */}
          <div
            className="flex items-center justify-between border-y border-neutral-600"
            ref={centerRef}
          >
            <div className="z-10 ml-4 text-right font-roboto-mono text-xs text-white">
              {toDecimalPrice({
                price: new BigNumber(midPrice?.price || 0),
                lotSize: BigNumber(marketData.lot_size),
                tickSize: BigNumber(marketData.tick_size),
                baseCoinDecimals: BigNumber(marketData.base?.decimals || 0),
                quoteCoinDecimals: BigNumber(marketData.quote?.decimals || 0),
              }).toNumber()}
            </div>
            <div className="mr-4 font-roboto-mono text-white">
              {midPrice?.size || "-"}
>>>>>>> 792b89de
            </div>
            {/* BID */}
            {data?.bids.map((level) => (
              <Row
                level={level}
                type={"bid"}
                key={`bid-${level.price}-${level.size}`}
                highestSize={highestSize}
                marketData={marketData}
              />
            ))}
          </div>
<<<<<<< HEAD
        )}
=======
          {/* BID */}
          {data.bids.map((level) => (
            <Row
              level={level}
              type={"bid"}
              key={`bid-${level.price}-${level.size}`}
              highestSize={highestSize}
              marketData={marketData}
            />
          ))}
        </div>
>>>>>>> 792b89de
      </div>
    </div>
  );
}<|MERGE_RESOLUTION|>--- conflicted
+++ resolved
@@ -115,17 +115,6 @@
     );
   }, [data]);
 
-<<<<<<< HEAD
-=======
-  if (isLoading || data == null) {
-    return (
-      <div className="flex h-full flex-col items-center justify-center text-sm font-light uppercase text-neutral-500">
-        Loading...
-      </div>
-    );
-  }
-
->>>>>>> 792b89de
   return (
     <div className="flex grow flex-col">
       {/* title row */}
@@ -168,7 +157,6 @@
       </div>
       {/* bids ask spread scrollable container */}
       <div className="scrollbar-none relative grow overflow-y-auto">
-<<<<<<< HEAD
         {isLoading ? (
           <div className="absolute w-full">
             {Array.from({ length: 60 }, (_, i) => (
@@ -196,24 +184,18 @@
         ) : (
           <div className="absolute w-full">
             {/* ASK */}
-            {data?.asks.map((level) => (
-=======
-        <div className="absolute w-full">
-          {/* ASK */}
-          {data.asks
-            .slice()
-            .reverse()
-            .map((level) => (
->>>>>>> 792b89de
-              <Row
-                level={level}
-                type={"ask"}
-                key={`ask-${level.price}-${level.size}`}
-                highestSize={highestSize}
-                marketData={marketData}
-              />
-            ))}
-<<<<<<< HEAD
+            {data?.asks
+              .slice()
+              .reverse()
+              .map((level) => (
+                <Row
+                  level={level}
+                  type={"ask"}
+                  key={`ask-${level.price}-${level.size}`}
+                  highestSize={highestSize}
+                  marketData={marketData}
+                />
+              ))}
             {/* SPREAD */}
             <div
               className="flex items-center justify-between border-y border-neutral-600"
@@ -231,24 +213,6 @@
               <div className="mr-4 font-roboto-mono text-white">
                 {midPrice?.size || "-"}
               </div>
-=======
-          {/* SPREAD */}
-          <div
-            className="flex items-center justify-between border-y border-neutral-600"
-            ref={centerRef}
-          >
-            <div className="z-10 ml-4 text-right font-roboto-mono text-xs text-white">
-              {toDecimalPrice({
-                price: new BigNumber(midPrice?.price || 0),
-                lotSize: BigNumber(marketData.lot_size),
-                tickSize: BigNumber(marketData.tick_size),
-                baseCoinDecimals: BigNumber(marketData.base?.decimals || 0),
-                quoteCoinDecimals: BigNumber(marketData.quote?.decimals || 0),
-              }).toNumber()}
-            </div>
-            <div className="mr-4 font-roboto-mono text-white">
-              {midPrice?.size || "-"}
->>>>>>> 792b89de
             </div>
             {/* BID */}
             {data?.bids.map((level) => (
@@ -261,21 +225,7 @@
               />
             ))}
           </div>
-<<<<<<< HEAD
         )}
-=======
-          {/* BID */}
-          {data.bids.map((level) => (
-            <Row
-              level={level}
-              type={"bid"}
-              key={`bid-${level.price}-${level.size}`}
-              highestSize={highestSize}
-              marketData={marketData}
-            />
-          ))}
-        </div>
->>>>>>> 792b89de
       </div>
     </div>
   );
