import { Tab } from "@headlessui/react";
import { MagnifyingGlassIcon } from "@heroicons/react/20/solid";
import {
  createColumnHelper,
  flexRender,
  getCoreRowModel,
  getFilteredRowModel,
  useReactTable,
} from "@tanstack/react-table";
import { useRouter } from "next/router";
import { useMemo, useState } from "react";

import { NotRecognizedIcon } from "@/components/icons/NotRecognizedIcon";
import { RecognizedIcon } from "@/components/icons/RecognizedIcon";
import { MarketIconPair } from "@/components/MarketIconPair";
import { useAptos } from "@/contexts/AptosContext";
import { type ApiMarket } from "@/types/api";
import {
  formatNumber,
  plusMinus,
  priceFormatter,
  volFormatter,
} from "@/utils/formatter";
import { TypeTag } from "@/utils/TypeTag";
import Skeleton from "react-loading-skeleton";

import { useAllMarketStats } from ".";

const DEFAULT_TOKEN_ICON = "/tokenImages/default.png";
const colWidths = [260, undefined, undefined, 120, 130] as const;

type MarketWithStats = {
  marketId: number;
  baseSymbol?: string;
  quoteSymbol: string;
  baseAssetIcon: string;
  quoteAssetIcon: string;
  name: string;
  price?: number;
  baseVolume?: number;
  quoteVolume?: number;
  twentyFourHourChange?: number;
  recognized?: boolean;
};

const columnHelper = createColumnHelper<MarketWithStats>();

export const SelectMarketContent: React.FC<{
  allMarketData: ApiMarket[];
  onSelectMarket?: (marketId: number) => void;
}> = ({ allMarketData, onSelectMarket }) => {
  const router = useRouter();
  const { data: marketStats } = useAllMarketStats();
  const [filter, setFilter] = useState("");
  const { coinListClient } = useAptos();

  const [selectedTab, setSelectedTab] = useState(0);

  const marketDataWithStats: MarketWithStats[] = useMemo(() => {
    const marketsWithNoStats = allMarketData.map((market): MarketWithStats => {
      const baseAssetIcon = market.base
        ? coinListClient.getCoinInfoByFullName(
            TypeTag.fromApiCoin(market.base).toString(),
          )?.logo_url ?? DEFAULT_TOKEN_ICON
        : DEFAULT_TOKEN_ICON;
      const quoteAssetIcon =
        coinListClient.getCoinInfoByFullName(
          TypeTag.fromApiCoin(market.quote).toString(),
        )?.logo_url ?? DEFAULT_TOKEN_ICON;

      const baseSymbol =
        market.base != null
          ? market.base.symbol
          : market.base_name_generic ?? undefined;

      return {
        marketId: market.market_id,
        baseSymbol,
        quoteSymbol: market.quote.symbol,
        baseAssetIcon,
        quoteAssetIcon,
        name: market.name,
        price: undefined,
        baseVolume: undefined,
        quoteVolume: undefined,
        twentyFourHourChange: undefined,
        recognized: market.recognized,
      };
    });
    if (marketStats == null) {
      return marketsWithNoStats;
    }
    return marketsWithNoStats.map((market): MarketWithStats => {
      const stats = marketStats.find(
        ({ market_id }) => market_id === market.marketId,
      );
      if (stats == null) {
        return market;
      }
      return {
        ...market,
        price: stats.close,
        baseVolume: stats.volume,
        quoteVolume: undefined, // TODO
        twentyFourHourChange: stats.change,
      };
    });
  }, [allMarketData, coinListClient, marketStats]);

  const columns = useMemo(
    () => [
      columnHelper.accessor("name", {
        header: () => <div className="pl-8">Name</div>,
        cell: (info) => {
          const { baseAssetIcon, quoteAssetIcon } = info.row.original;
          return (
            <div className="flex pl-8">
              <MarketIconPair
                quoteAssetIcon={quoteAssetIcon}
                baseAssetIcon={baseAssetIcon}
              />
              <p className="my-auto ml-2">{info.getValue()}</p>
            </div>
          );
        },
      }),
      columnHelper.accessor("price", {
        cell: (info) => {
          const price = info.getValue();
          if (price == null) {
            return "-";
          }

          const priceStr =
            price < 10_000
              ? price.toLocaleString("en", {
                  minimumFractionDigits: 2,
                  maximumFractionDigits: 2,
                })
              : priceFormatter.format(price).replace("K", "k");
          const { quoteSymbol } = info.row.original;

          return `${priceStr} ${quoteSymbol}`;
        },
      }),
      columnHelper.accessor("baseVolume", {
        header: "volume",
        cell: (info) => {
          // TODO: add quote volume
          const volume = info.getValue();
          const { baseSymbol } = info.row.original;
          return `${
            volume != null ? volFormatter.format(volume).replace("K", "k") : "-"
          } ${baseSymbol}`;
        },
      }),
      columnHelper.accessor("twentyFourHourChange", {
        header: "24h change",
        cell: (info) => {
          const change = info.getValue();
          if (change == null) {
            return "-";
          }
          return (
            <p className={change < 0 ? "text-red" : "text-green"}>
              {plusMinus(change)}
              {formatNumber(change * 100, 2)}%
            </p>
          );
        },
      }),
      columnHelper.accessor("recognized", {
        header: () => <div className="pr-8 text-right">Recognized</div>,
        cell: (info) => {
          const isRecognized = info.getValue();
          return (
            <div className="flex pr-8">
              {isRecognized ? (
                <RecognizedIcon className="m-auto h-5 w-5" />
              ) : (
                <NotRecognizedIcon className="m-auto h-5 w-5" />
              )}
            </div>
          );
        },
      }),
    ],
    [],
  );

  const table = useReactTable({
    columns,
    data: marketDataWithStats || [],
    getFilteredRowModel: getFilteredRowModel(),
    getCoreRowModel: getCoreRowModel(),
  });

  return (
    <div className="flex max-h-[560px] min-h-[560px] w-full flex-col items-center overflow-y-hidden">
      <Tab.Group
        onChange={(index) => {
          setSelectedTab(index);
        }}
      >
        <div className="w-full px-8 pt-8">
          <div className="relative w-full">
            <div className="pointer-events-none absolute inset-y-0 left-0 flex items-center pl-3">
              <MagnifyingGlassIcon className="h-5 w-5 text-neutral-500" />
            </div>
            <input
              type="text"
              id="voice-search"
              className="block w-full border border-neutral-600 bg-transparent p-2.5 pl-10 font-roboto-mono text-sm text-neutral-500 outline-none"
              placeholder="Search markets"
              required
              onChange={(e) => {
                setFilter(e.target.value);
              }}
              value={filter}
            />
          </div>
          <Tab.List className="mt-4 w-full">
            <Tab className="w-1/2 border-b border-b-neutral-600 py-4 text-center font-jost font-bold text-neutral-600 outline-none ui-selected:border-b-white ui-selected:text-white">
              Recognized
            </Tab>
            <Tab className="w-1/2 border-b border-b-neutral-600 py-4 text-center font-jost font-bold text-neutral-600 outline-none ui-selected:border-b-white ui-selected:text-white">
              All Markets
            </Tab>
          </Tab.List>
        </div>
        <Tab.Panels className="w-full">
          <table className="mt-4 w-full table-fixed">
            <thead>
              {table.getHeaderGroups().map((headerGroup) => (
                <tr className="h-8" key={headerGroup.id}>
                  {headerGroup.headers.map((header, i) => {
                    if (header.id === "name") {
                      if (
                        filter === "" &&
                        header.column.getFilterValue() != undefined
                      ) {
                        header.column.setFilterValue(undefined);
                      }
                      if (
                        filter !== "" &&
                        header.column.getFilterValue() !== filter
                      ) {
                        header.column.setFilterValue(filter);
                      }
                    }

                    // recognized
                    if (header.id === "recognized") {
                      if (
                        selectedTab === 0 &&
                        header.column.getFilterValue() == undefined
                      ) {
                        header.column.setFilterValue(true);
                      }
                      if (
                        selectedTab === 1 &&
                        header.column.getFilterValue() === true
                      ) {
                        header.column.setFilterValue(undefined);
                      }
                    }
                    return (
                      <th
                        className={`text-left font-roboto-mono text-sm font-light uppercase text-neutral-500`}
                        key={header.id}
                        style={{ width: colWidths[i] }}
                      >
                        {header.isPlaceholder
                          ? null
                          : flexRender(
                              header.column.columnDef.header,
                              header.getContext(),
                            )}
                      </th>
                    );
                  })}
                </tr>
              ))}
            </thead>
            <tbody>
              {allMarketData.length === 0 ? (
                <tr>
                  <td colSpan={7}>
                    <div className="flex h-[150px] flex-col items-center justify-center text-sm font-light uppercase text-neutral-500">
                      No markets to show
                    </div>
                  </td>
                </tr>
              ) : (
                table.getRowModel().rows.map((row) => (
                  <tr
                    className="h-24 cursor-pointer hover:bg-neutral-700"
                    key={row.id}
                    onClick={() => {
                      // TODO clean up once ECO-327 is resolved
                      if (onSelectMarket != null) {
                        const marketId = row.original.marketId;
                        onSelectMarket(marketId);
                      }
                      router.push(`/trade/${row.getValue("name")}`);
                    }}
                  >
                    {row.getVisibleCells().map((cell) => (
                      <td
                        className="text-left font-roboto-mono text-sm font-light text-white"
                        key={cell.id}
                      >
                        {flexRender(
                          cell.column.columnDef.cell,
                          cell.getContext(),
                        )}
                      </td>
                    ))}
                  </tr>
                ))
              )}
            </tbody>
          </table>
        </Tab.Panels>
      </Tab.Group>
    </div>
  );
<<<<<<< HEAD
};

// row components
const MarketNameCell = ({ name }: { name: ApiMarket }) => {
  const DEFAULT_TOKEN_ICON = "/tokenImages/default.png";

  const { coinListClient } = useAptos();
  const baseAssetIcon = name.base
    ? coinListClient.getCoinInfoByFullName(
        TypeTag.fromApiCoin(name.base).toString(),
      )?.logo_url
    : DEFAULT_TOKEN_ICON;
  const quoteAssetIcon =
    coinListClient.getCoinInfoByFullName(
      TypeTag.fromApiCoin(name.quote).toString(),
    )?.logo_url ?? DEFAULT_TOKEN_ICON;
  return (
    <div className={`flex items-center text-base ${TABLE_SPACING.paddingLeft}`}>
      <MarketIconPair
        quoteAssetIcon={quoteAssetIcon}
        baseAssetIcon={baseAssetIcon}
      />
      <div className={`ml-7 min-w-[12em]`}>{name.name}</div>
    </div>
  );
};

const PriceCell = ({
  price,
  quoteAsset,
}: {
  price: number;
  quoteAsset: string;
}) => {
  const formatter = Intl.NumberFormat("en", {
    notation: "compact",
    compactDisplay: "short",
    minimumFractionDigits: 1,
    maximumFractionDigits: 1,
  });
  return (
    <div className="min-w-[8em] text-sm">
      {price >= 10_000 && formatter.format(price).replace("K", "k")}
      {price < 10_000 &&
        price.toLocaleString("en", {
          minimumFractionDigits: 2,
          maximumFractionDigits: 2,
        })}{" "}
      {quoteAsset}
    </div>
  );
};

const VolumeCell = ({
  volume,
  baseAsset,
}: {
  volume: number;
  baseAsset: string;
}) => {
  // is this ok? https://caniuse.com/mdn-javascript_builtins_intl_numberformat_numberformat_options_compactdisplay_parameter
  // reference: https://stackoverflow.com/a/60988355
  // also, people tend to use lower case 'k' but the formatter uses upper case 'K'
  const formatter = Intl.NumberFormat("en", {
    notation: "compact",
    compactDisplay: "short",
    minimumFractionDigits: 1,
    maximumFractionDigits: 1,
  });
  return (
    <div className="block">
      <div className={`min-w-[8em] text-sm`}>
        {formatter.format(volume).replace("K", "k")} {baseAsset}
      </div>
      <div className={`min-w-[6em] text-neutral-500`}>$1.5M</div>
    </div>
  );
};

const TwentyFourHourChangeCell = ({ change = 0 }: { change: number }) => {
  return (
    <span
      className={`ml-1 inline-block min-w-[10em] text-center ${
        change < 0 ? "text-red" : "text-green"
      }`}
    >
      {plusMinus(change)}
      {formatNumber(change * 100, 2) ?? <Skeleton />}%
    </span>
  );
};

const RecognizedCell = ({ isRecognized }: { isRecognized: boolean }) => {
  return (
    <div className={`flex justify-center  ${TABLE_SPACING.paddingRight}`}>
      {isRecognized ? (
        <RecognizedIcon className="h-5 w-5" />
      ) : (
        <NotRecognizedIcon className="h-5 w-5" />
      )}
    </div>
  );
};

// util
const getStatsByMarketId = (
  marketId: number,
  marketStats: ApiStats[] | undefined,
) => {
  if (!marketStats) return undefined;
  return marketStats.find((stats) => stats.market_id === marketId);
};

const getMarketByMarketId = (
  marketId: number,
  markets: ApiMarket[] | undefined,
) => {
  if (!markets) return undefined;
  return markets.find((market) => market.market_id === marketId);
};

// very hacky type definition, need to think about where to put it
const getPriceByMarketId = (
  marketId: number,
  prices: { market_id: number; price: number }[] | undefined,
) => {
  if (!prices) return undefined;
  return prices.find((price) => price.market_id === marketId);
=======
>>>>>>> 792b89de
};<|MERGE_RESOLUTION|>--- conflicted
+++ resolved
@@ -325,135 +325,4 @@
       </Tab.Group>
     </div>
   );
-<<<<<<< HEAD
-};
-
-// row components
-const MarketNameCell = ({ name }: { name: ApiMarket }) => {
-  const DEFAULT_TOKEN_ICON = "/tokenImages/default.png";
-
-  const { coinListClient } = useAptos();
-  const baseAssetIcon = name.base
-    ? coinListClient.getCoinInfoByFullName(
-        TypeTag.fromApiCoin(name.base).toString(),
-      )?.logo_url
-    : DEFAULT_TOKEN_ICON;
-  const quoteAssetIcon =
-    coinListClient.getCoinInfoByFullName(
-      TypeTag.fromApiCoin(name.quote).toString(),
-    )?.logo_url ?? DEFAULT_TOKEN_ICON;
-  return (
-    <div className={`flex items-center text-base ${TABLE_SPACING.paddingLeft}`}>
-      <MarketIconPair
-        quoteAssetIcon={quoteAssetIcon}
-        baseAssetIcon={baseAssetIcon}
-      />
-      <div className={`ml-7 min-w-[12em]`}>{name.name}</div>
-    </div>
-  );
-};
-
-const PriceCell = ({
-  price,
-  quoteAsset,
-}: {
-  price: number;
-  quoteAsset: string;
-}) => {
-  const formatter = Intl.NumberFormat("en", {
-    notation: "compact",
-    compactDisplay: "short",
-    minimumFractionDigits: 1,
-    maximumFractionDigits: 1,
-  });
-  return (
-    <div className="min-w-[8em] text-sm">
-      {price >= 10_000 && formatter.format(price).replace("K", "k")}
-      {price < 10_000 &&
-        price.toLocaleString("en", {
-          minimumFractionDigits: 2,
-          maximumFractionDigits: 2,
-        })}{" "}
-      {quoteAsset}
-    </div>
-  );
-};
-
-const VolumeCell = ({
-  volume,
-  baseAsset,
-}: {
-  volume: number;
-  baseAsset: string;
-}) => {
-  // is this ok? https://caniuse.com/mdn-javascript_builtins_intl_numberformat_numberformat_options_compactdisplay_parameter
-  // reference: https://stackoverflow.com/a/60988355
-  // also, people tend to use lower case 'k' but the formatter uses upper case 'K'
-  const formatter = Intl.NumberFormat("en", {
-    notation: "compact",
-    compactDisplay: "short",
-    minimumFractionDigits: 1,
-    maximumFractionDigits: 1,
-  });
-  return (
-    <div className="block">
-      <div className={`min-w-[8em] text-sm`}>
-        {formatter.format(volume).replace("K", "k")} {baseAsset}
-      </div>
-      <div className={`min-w-[6em] text-neutral-500`}>$1.5M</div>
-    </div>
-  );
-};
-
-const TwentyFourHourChangeCell = ({ change = 0 }: { change: number }) => {
-  return (
-    <span
-      className={`ml-1 inline-block min-w-[10em] text-center ${
-        change < 0 ? "text-red" : "text-green"
-      }`}
-    >
-      {plusMinus(change)}
-      {formatNumber(change * 100, 2) ?? <Skeleton />}%
-    </span>
-  );
-};
-
-const RecognizedCell = ({ isRecognized }: { isRecognized: boolean }) => {
-  return (
-    <div className={`flex justify-center  ${TABLE_SPACING.paddingRight}`}>
-      {isRecognized ? (
-        <RecognizedIcon className="h-5 w-5" />
-      ) : (
-        <NotRecognizedIcon className="h-5 w-5" />
-      )}
-    </div>
-  );
-};
-
-// util
-const getStatsByMarketId = (
-  marketId: number,
-  marketStats: ApiStats[] | undefined,
-) => {
-  if (!marketStats) return undefined;
-  return marketStats.find((stats) => stats.market_id === marketId);
-};
-
-const getMarketByMarketId = (
-  marketId: number,
-  markets: ApiMarket[] | undefined,
-) => {
-  if (!markets) return undefined;
-  return markets.find((market) => market.market_id === marketId);
-};
-
-// very hacky type definition, need to think about where to put it
-const getPriceByMarketId = (
-  marketId: number,
-  prices: { market_id: number; price: number }[] | undefined,
-) => {
-  if (!prices) return undefined;
-  return prices.find((price) => price.market_id === marketId);
-=======
->>>>>>> 792b89de
 };