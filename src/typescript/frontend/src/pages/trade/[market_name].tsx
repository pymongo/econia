import type { GetStaticPaths, GetStaticProps } from "next";
import dynamic from "next/dynamic";
import Script from "next/script";
import { type PropsWithChildren, useState } from "react";

<<<<<<< HEAD
import { DepthChart } from "@/components/DepthChart";
=======
import { OrderBook } from "@/components/OrderBook";
>>>>>>> baf46665
import { Page } from "@/components/Page";
import { StatsBar } from "@/components/StatsBar";
import { OrderEntry } from "@/components/trade/OrderEntry";
import { OrdersTable } from "@/components/trade/OrdersTable";
import { TradeHistoryTable } from "@/components/trade/TradeHistoryTable";
import { API_URL } from "@/env";
import type { ApiMarket } from "@/types/api";

import {
  type ResolutionString,
  type ThemeName,
} from "../../../public/static/charting_library";

const TVChartContainer = dynamic(
  () =>
    import("@/components/trade/TVChartContainer").then(
      (mod) => mod.TVChartContainer
    ),
  { ssr: false }
);

type Props = {
  marketData: ApiMarket | undefined;
  allMarketData: ApiMarket[];
};

type PathParams = {
  market_name: string;
};

const ChartCard: React.FC<PropsWithChildren<{ className?: string }>> = ({
  className,
  children,
}) => (
  <div
    className={"border border-neutral-600" + (className ? ` ${className}` : "")}
  >
    {children}
  </div>
);

const ChartName: React.FC<PropsWithChildren<{ className?: string }>> = ({
  className,
  children,
}) => (
  <p
    className={
      "ml-4 mt-2 font-jost text-white" + (className ? ` ${className}` : "")
    }
  >
    {children}
  </p>
);

export default function Market({ allMarketData, marketData }: Props) {
  const [isScriptReady, setIsScriptReady] = useState(false);

  if (!marketData) return <Page>Market not found.</Page>;

  const defaultTVChartProps = {
    symbol: marketData.name,
    interval: "1" as ResolutionString,
    datafeedUrl: "https://dev.api.econia.exchange",
    libraryPath: "/static/charting_library/",
    clientId: "econia.exchange",
    userId: "public_user_id",
    fullscreen: false,
    autosize: true,
    studiesOverrides: {},
    theme: "Dark" as ThemeName,
    selectedMarket: marketData,
    allMarketData,
  };

  return (
    <Page>
      <StatsBar allMarketData={allMarketData} selectedMarket={marketData} />
      <main className="flex flex-1 gap-4 px-4 py-2">
        <div className="flex flex-1 flex-col gap-4">
          <ChartCard className="flex flex-1 flex-col">
            {isScriptReady && <TVChartContainer {...defaultTVChartProps} />}
            <DepthChart marketData={marketData} />
          </ChartCard>
          <ChartCard>
            <ChartName className="mb-4">Orders</ChartName>
            <OrdersTable allMarketData={allMarketData} />
          </ChartCard>
        </div>
        <div className="flex w-[360px] flex-initial flex-col gap-4 border-neutral-600">
          <ChartCard className="flex flex-1 flex-col">
            <OrderBook marketData={marketData} />
          </ChartCard>
        </div>
        <div className="flex w-[360px] flex-initial flex-col gap-4 border-neutral-600">
          <div className="flex flex-1 flex-col gap-4">
            <ChartCard className="flex-1">
              <OrderEntry marketData={marketData} />
            </ChartCard>
            <ChartCard>
              <ChartName className="mb-4">Trade History</ChartName>
              <TradeHistoryTable marketData={marketData} />
            </ChartCard>
          </div>
        </div>
      </main>
      <Script
        src="/static/datafeeds/udf/dist/bundle.js"
        strategy="lazyOnload"
        onReady={() => {
          setIsScriptReady(true);
        }}
      />
    </Page>
  );
}

export const getStaticPaths: GetStaticPaths<PathParams> = async () => {
  const res = await fetch(new URL("markets", API_URL).href);
  const allMarketData: ApiMarket[] = await res.json();
  const paths = allMarketData.map((market) => ({
    params: { market_name: market.name },
  }));
  return { paths, fallback: false };
};

export const getStaticProps: GetStaticProps<Props, PathParams> = async ({
  params,
}) => {
  if (!params) throw new Error("No params");
  const allMarketData: ApiMarket[] = await fetch(
    new URL("markets", API_URL).href
  ).then((res) => res.json());
  const marketData = allMarketData.find(
    (market) => market.name === params.market_name
  );

  return {
    props: {
      marketData,
      allMarketData,
    },
    revalidate: 600, // 10 minutes
  };
};<|MERGE_RESOLUTION|>--- conflicted
+++ resolved
@@ -3,11 +3,8 @@
 import Script from "next/script";
 import { type PropsWithChildren, useState } from "react";
 
-<<<<<<< HEAD
 import { DepthChart } from "@/components/DepthChart";
-=======
 import { OrderBook } from "@/components/OrderBook";
->>>>>>> baf46665
 import { Page } from "@/components/Page";
 import { StatsBar } from "@/components/StatsBar";
 import { OrderEntry } from "@/components/trade/OrderEntry";
