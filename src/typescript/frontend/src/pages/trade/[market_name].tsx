--- conflicted
+++ resolved
@@ -284,7 +284,6 @@
     { keepPreviousData: true, refetchOnWindowFocus: false },
   );
 
-<<<<<<< HEAD
   const defaultTVChartProps = useMemo(() => {
     return {
       symbol: marketData?.name ?? "",
@@ -302,7 +301,7 @@
       allMarketData,
     };
   }, [marketData, allMarketData]);
-=======
+
   if (!marketData)
     return (
       <>
@@ -318,9 +317,6 @@
         </div>
       </>
     );
->>>>>>> 6256710b
-
-  if (!marketData) return <Page>Market not found.</Page>;
 
   return (
     <OrderEntryContextProvider>
