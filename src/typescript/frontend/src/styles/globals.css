@tailwind base;
@tailwind components;
@tailwind utilities;

@layer utilities {
  .scrollbar-none::-webkit-scrollbar {
    width: 0px;
  }
}
<<<<<<< HEAD

=======
>>>>>>> 2fd2fe79
@layer base {
  input[type="number"]::-webkit-outer-spin-button,
  input[type="number"]::-webkit-inner-spin-button,
  input[type="number"] {
    -webkit-appearance: none;
    margin: 0;
    -moz-appearance: textfield !important;
  }
}<|MERGE_RESOLUTION|>--- conflicted
+++ resolved
@@ -7,10 +7,6 @@
     width: 0px;
   }
 }
-<<<<<<< HEAD
-
-=======
->>>>>>> 2fd2fe79
 @layer base {
   input[type="number"]::-webkit-outer-spin-button,
   input[type="number"]::-webkit-inner-spin-button,
