--- conflicted
+++ resolved
@@ -2,11 +2,9 @@
 @tailwind components;
 @tailwind utilities;
 
-<<<<<<< HEAD
 @layer utilities {
   .scrollbar-none::-webkit-scrollbar {
     width: 0px;
-=======
 @layer base {
   input[type='number']::-webkit-outer-spin-button,
   input[type='number']::-webkit-inner-spin-button,
@@ -14,6 +12,5 @@
     -webkit-appearance: none;
     margin: 0;
     -moz-appearance: textfield !important;
->>>>>>> 2b72914d
   }
 }